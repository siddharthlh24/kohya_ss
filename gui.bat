--- conflicted
+++ resolved
@@ -15,9 +15,6 @@
 
 :: If the exit code is 0, run the kohya_gui.py script with the command-line arguments
 if %errorlevel% equ 0 (
-<<<<<<< HEAD
-    cmd /k python.exe kohya_gui.py %*
-=======
     REM Check if the batch was started via double-click
     IF /i "%comspec% /c %~0 " equ "%cmdcmdline:"=%" (
         REM echo This script was started by double clicking.
@@ -26,5 +23,4 @@
         REM echo This script was started from a command prompt.
         python.exe kohya_gui.py %*
     )
->>>>>>> 41fbcdca
 )