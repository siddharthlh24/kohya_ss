# copy from https://github.com/huggingface/diffusers/blob/main/examples/community/lpw_stable_diffusion.py
# and modify to support SD2.x

import inspect
import re
from typing import Callable, List, Optional, Union

import numpy as np
import PIL.Image
import torch
from packaging import version
from transformers import CLIPFeatureExtractor, CLIPTextModel, CLIPTokenizer, CLIPVisionModelWithProjection

import diffusers
from diffusers import SchedulerMixin, StableDiffusionPipeline
from diffusers.models import AutoencoderKL, UNet2DConditionModel
from diffusers.pipelines.stable_diffusion import StableDiffusionPipelineOutput, StableDiffusionSafetyChecker
from diffusers.utils import logging


try:
    from diffusers.utils import PIL_INTERPOLATION
except ImportError:
    if version.parse(version.parse(PIL.__version__).base_version) >= version.parse("9.1.0"):
        PIL_INTERPOLATION = {
            "linear": PIL.Image.Resampling.BILINEAR,
            "bilinear": PIL.Image.Resampling.BILINEAR,
            "bicubic": PIL.Image.Resampling.BICUBIC,
            "lanczos": PIL.Image.Resampling.LANCZOS,
            "nearest": PIL.Image.Resampling.NEAREST,
        }
    else:
        PIL_INTERPOLATION = {
            "linear": PIL.Image.LINEAR,
            "bilinear": PIL.Image.BILINEAR,
            "bicubic": PIL.Image.BICUBIC,
            "lanczos": PIL.Image.LANCZOS,
            "nearest": PIL.Image.NEAREST,
        }
# ------------------------------------------------------------------------------

logger = logging.get_logger(__name__)  # pylint: disable=invalid-name

re_attention = re.compile(
    r"""
\\\(|
\\\)|
\\\[|
\\]|
\\\\|
\\|
\(|
\[|
:([+-]?[.\d]+)\)|
\)|
]|
[^\\()\[\]:]+|
:
""",
    re.X,
)


def parse_prompt_attention(text):
    """
    Parses a string with attention tokens and returns a list of pairs: text and its associated weight.
    Accepted tokens are:
      (abc) - increases attention to abc by a multiplier of 1.1
      (abc:3.12) - increases attention to abc by a multiplier of 3.12
      [abc] - decreases attention to abc by a multiplier of 1.1
      \( - literal character '('
      \[ - literal character '['
      \) - literal character ')'
      \] - literal character ']'
      \\ - literal character '\'
      anything else - just text
    >>> parse_prompt_attention('normal text')
    [['normal text', 1.0]]
    >>> parse_prompt_attention('an (important) word')
    [['an ', 1.0], ['important', 1.1], [' word', 1.0]]
    >>> parse_prompt_attention('(unbalanced')
    [['unbalanced', 1.1]]
    >>> parse_prompt_attention('\(literal\]')
    [['(literal]', 1.0]]
    >>> parse_prompt_attention('(unnecessary)(parens)')
    [['unnecessaryparens', 1.1]]
    >>> parse_prompt_attention('a (((house:1.3)) [on] a (hill:0.5), sun, (((sky))).')
    [['a ', 1.0],
     ['house', 1.5730000000000004],
     [' ', 1.1],
     ['on', 1.0],
     [' a ', 1.1],
     ['hill', 0.55],
     [', sun, ', 1.1],
     ['sky', 1.4641000000000006],
     ['.', 1.1]]
    """

    res = []
    round_brackets = []
    square_brackets = []

    round_bracket_multiplier = 1.1
    square_bracket_multiplier = 1 / 1.1

    def multiply_range(start_position, multiplier):
        for p in range(start_position, len(res)):
            res[p][1] *= multiplier

    for m in re_attention.finditer(text):
        text = m.group(0)
        weight = m.group(1)

        if text.startswith("\\"):
            res.append([text[1:], 1.0])
        elif text == "(":
            round_brackets.append(len(res))
        elif text == "[":
            square_brackets.append(len(res))
        elif weight is not None and len(round_brackets) > 0:
            multiply_range(round_brackets.pop(), float(weight))
        elif text == ")" and len(round_brackets) > 0:
            multiply_range(round_brackets.pop(), round_bracket_multiplier)
        elif text == "]" and len(square_brackets) > 0:
            multiply_range(square_brackets.pop(), square_bracket_multiplier)
        else:
            res.append([text, 1.0])

    for pos in round_brackets:
        multiply_range(pos, round_bracket_multiplier)

    for pos in square_brackets:
        multiply_range(pos, square_bracket_multiplier)

    if len(res) == 0:
        res = [["", 1.0]]

    # merge runs of identical weights
    i = 0
    while i + 1 < len(res):
        if res[i][1] == res[i + 1][1]:
            res[i][0] += res[i + 1][0]
            res.pop(i + 1)
        else:
            i += 1

    return res


def get_prompts_with_weights(pipe: StableDiffusionPipeline, prompt: List[str], max_length: int):
    r"""
    Tokenize a list of prompts and return its tokens with weights of each token.

    No padding, starting or ending token is included.
    """
    tokens = []
    weights = []
    truncated = False
    for text in prompt:
        texts_and_weights = parse_prompt_attention(text)
        text_token = []
        text_weight = []
        for word, weight in texts_and_weights:
            # tokenize and discard the starting and the ending token
            token = pipe.tokenizer(word).input_ids[1:-1]
            text_token += token
            # copy the weight by length of token
            text_weight += [weight] * len(token)
            # stop if the text is too long (longer than truncation limit)
            if len(text_token) > max_length:
                truncated = True
                break
        # truncate
        if len(text_token) > max_length:
            truncated = True
            text_token = text_token[:max_length]
            text_weight = text_weight[:max_length]
        tokens.append(text_token)
        weights.append(text_weight)
    if truncated:
        logger.warning("Prompt was truncated. Try to shorten the prompt or increase max_embeddings_multiples")
    return tokens, weights


def pad_tokens_and_weights(tokens, weights, max_length, bos, eos, no_boseos_middle=True, chunk_length=77):
    r"""
    Pad the tokens (with starting and ending tokens) and weights (with 1.0) to max_length.
    """
    max_embeddings_multiples = (max_length - 2) // (chunk_length - 2)
    weights_length = max_length if no_boseos_middle else max_embeddings_multiples * chunk_length
    for i in range(len(tokens)):
        tokens[i] = [bos] + tokens[i] + [eos] * (max_length - 1 - len(tokens[i]))
        if no_boseos_middle:
            weights[i] = [1.0] + weights[i] + [1.0] * (max_length - 1 - len(weights[i]))
        else:
            w = []
            if len(weights[i]) == 0:
                w = [1.0] * weights_length
            else:
                for j in range(max_embeddings_multiples):
                    w.append(1.0)  # weight for starting token in this chunk
                    w += weights[i][j * (chunk_length - 2) : min(len(weights[i]), (j + 1) * (chunk_length - 2))]
                    w.append(1.0)  # weight for ending token in this chunk
                w += [1.0] * (weights_length - len(w))
            weights[i] = w[:]

    return tokens, weights


def get_unweighted_text_embeddings(
    pipe: StableDiffusionPipeline,
    text_input: torch.Tensor,
    chunk_length: int,
    clip_skip: int,
    eos: int,
    pad: int,
    no_boseos_middle: Optional[bool] = True,
):
    """
    When the length of tokens is a multiple of the capacity of the text encoder,
    it should be split into chunks and sent to the text encoder individually.
    """
    max_embeddings_multiples = (text_input.shape[1] - 2) // (chunk_length - 2)
    if max_embeddings_multiples > 1:
        text_embeddings = []
        for i in range(max_embeddings_multiples):
            # extract the i-th chunk
            text_input_chunk = text_input[:, i * (chunk_length - 2) : (i + 1) * (chunk_length - 2) + 2].clone()

            # cover the head and the tail by the starting and the ending tokens
            text_input_chunk[:, 0] = text_input[0, 0]
            if pad == eos:  # v1
                text_input_chunk[:, -1] = text_input[0, -1]
            else:  # v2
                for j in range(len(text_input_chunk)):
                    if text_input_chunk[j, -1] != eos and text_input_chunk[j, -1] != pad:  # 最後に普通の文字がある
                        text_input_chunk[j, -1] = eos
                    if text_input_chunk[j, 1] == pad:  # BOSだけであとはPAD
                        text_input_chunk[j, 1] = eos

            if clip_skip is None or clip_skip == 1:
                text_embedding = pipe.text_encoder(text_input_chunk)[0]
            else:
                enc_out = pipe.text_encoder(text_input_chunk, output_hidden_states=True, return_dict=True)
                text_embedding = enc_out["hidden_states"][-clip_skip]
                text_embedding = pipe.text_encoder.text_model.final_layer_norm(text_embedding)

            if no_boseos_middle:
                if i == 0:
                    # discard the ending token
                    text_embedding = text_embedding[:, :-1]
                elif i == max_embeddings_multiples - 1:
                    # discard the starting token
                    text_embedding = text_embedding[:, 1:]
                else:
                    # discard both starting and ending tokens
                    text_embedding = text_embedding[:, 1:-1]

            text_embeddings.append(text_embedding)
        text_embeddings = torch.concat(text_embeddings, axis=1)
    else:
        if clip_skip is None or clip_skip == 1:
            text_embeddings = pipe.text_encoder(text_input)[0]
        else:
            enc_out = pipe.text_encoder(text_input, output_hidden_states=True, return_dict=True)
            text_embeddings = enc_out["hidden_states"][-clip_skip]
            text_embeddings = pipe.text_encoder.text_model.final_layer_norm(text_embeddings)
    return text_embeddings


def get_weighted_text_embeddings(
    pipe: StableDiffusionPipeline,
    prompt: Union[str, List[str]],
    uncond_prompt: Optional[Union[str, List[str]]] = None,
    max_embeddings_multiples: Optional[int] = 3,
    no_boseos_middle: Optional[bool] = False,
    skip_parsing: Optional[bool] = False,
    skip_weighting: Optional[bool] = False,
    clip_skip=None,
):
    r"""
    Prompts can be assigned with local weights using brackets. For example,
    prompt 'A (very beautiful) masterpiece' highlights the words 'very beautiful',
    and the embedding tokens corresponding to the words get multiplied by a constant, 1.1.

    Also, to regularize of the embedding, the weighted embedding would be scaled to preserve the original mean.

    Args:
        pipe (`StableDiffusionPipeline`):
            Pipe to provide access to the tokenizer and the text encoder.
        prompt (`str` or `List[str]`):
            The prompt or prompts to guide the image generation.
        uncond_prompt (`str` or `List[str]`):
            The unconditional prompt or prompts for guide the image generation. If unconditional prompt
            is provided, the embeddings of prompt and uncond_prompt are concatenated.
        max_embeddings_multiples (`int`, *optional*, defaults to `3`):
            The max multiple length of prompt embeddings compared to the max output length of text encoder.
        no_boseos_middle (`bool`, *optional*, defaults to `False`):
            If the length of text token is multiples of the capacity of text encoder, whether reserve the starting and
            ending token in each of the chunk in the middle.
        skip_parsing (`bool`, *optional*, defaults to `False`):
            Skip the parsing of brackets.
        skip_weighting (`bool`, *optional*, defaults to `False`):
            Skip the weighting. When the parsing is skipped, it is forced True.
    """
    max_length = (pipe.tokenizer.model_max_length - 2) * max_embeddings_multiples + 2
    if isinstance(prompt, str):
        prompt = [prompt]

    if not skip_parsing:
        prompt_tokens, prompt_weights = get_prompts_with_weights(pipe, prompt, max_length - 2)
        if uncond_prompt is not None:
            if isinstance(uncond_prompt, str):
                uncond_prompt = [uncond_prompt]
            uncond_tokens, uncond_weights = get_prompts_with_weights(pipe, uncond_prompt, max_length - 2)
    else:
        prompt_tokens = [token[1:-1] for token in pipe.tokenizer(prompt, max_length=max_length, truncation=True).input_ids]
        prompt_weights = [[1.0] * len(token) for token in prompt_tokens]
        if uncond_prompt is not None:
            if isinstance(uncond_prompt, str):
                uncond_prompt = [uncond_prompt]
            uncond_tokens = [
                token[1:-1] for token in pipe.tokenizer(uncond_prompt, max_length=max_length, truncation=True).input_ids
            ]
            uncond_weights = [[1.0] * len(token) for token in uncond_tokens]

    # round up the longest length of tokens to a multiple of (model_max_length - 2)
    max_length = max([len(token) for token in prompt_tokens])
    if uncond_prompt is not None:
        max_length = max(max_length, max([len(token) for token in uncond_tokens]))

    max_embeddings_multiples = min(
        max_embeddings_multiples,
        (max_length - 1) // (pipe.tokenizer.model_max_length - 2) + 1,
    )
    max_embeddings_multiples = max(1, max_embeddings_multiples)
    max_length = (pipe.tokenizer.model_max_length - 2) * max_embeddings_multiples + 2

    # pad the length of tokens and weights
    bos = pipe.tokenizer.bos_token_id
    eos = pipe.tokenizer.eos_token_id
    pad = pipe.tokenizer.pad_token_id
    prompt_tokens, prompt_weights = pad_tokens_and_weights(
        prompt_tokens,
        prompt_weights,
        max_length,
        bos,
        eos,
        no_boseos_middle=no_boseos_middle,
        chunk_length=pipe.tokenizer.model_max_length,
    )
    prompt_tokens = torch.tensor(prompt_tokens, dtype=torch.long, device=pipe.device)
    if uncond_prompt is not None:
        uncond_tokens, uncond_weights = pad_tokens_and_weights(
            uncond_tokens,
            uncond_weights,
            max_length,
            bos,
            eos,
            no_boseos_middle=no_boseos_middle,
            chunk_length=pipe.tokenizer.model_max_length,
        )
        uncond_tokens = torch.tensor(uncond_tokens, dtype=torch.long, device=pipe.device)

    # get the embeddings
    text_embeddings = get_unweighted_text_embeddings(
        pipe,
        prompt_tokens,
        pipe.tokenizer.model_max_length,
        clip_skip,
        eos,
        pad,
        no_boseos_middle=no_boseos_middle,
    )
    prompt_weights = torch.tensor(prompt_weights, dtype=text_embeddings.dtype, device=pipe.device)
    if uncond_prompt is not None:
        uncond_embeddings = get_unweighted_text_embeddings(
            pipe,
            uncond_tokens,
            pipe.tokenizer.model_max_length,
            clip_skip,
            eos,
            pad,
            no_boseos_middle=no_boseos_middle,
        )
        uncond_weights = torch.tensor(uncond_weights, dtype=uncond_embeddings.dtype, device=pipe.device)

    # assign weights to the prompts and normalize in the sense of mean
    # TODO: should we normalize by chunk or in a whole (current implementation)?
    if (not skip_parsing) and (not skip_weighting):
        previous_mean = text_embeddings.float().mean(axis=[-2, -1]).to(text_embeddings.dtype)
        text_embeddings *= prompt_weights.unsqueeze(-1)
        current_mean = text_embeddings.float().mean(axis=[-2, -1]).to(text_embeddings.dtype)
        text_embeddings *= (previous_mean / current_mean).unsqueeze(-1).unsqueeze(-1)
        if uncond_prompt is not None:
            previous_mean = uncond_embeddings.float().mean(axis=[-2, -1]).to(uncond_embeddings.dtype)
            uncond_embeddings *= uncond_weights.unsqueeze(-1)
            current_mean = uncond_embeddings.float().mean(axis=[-2, -1]).to(uncond_embeddings.dtype)
            uncond_embeddings *= (previous_mean / current_mean).unsqueeze(-1).unsqueeze(-1)

    if uncond_prompt is not None:
        return text_embeddings, uncond_embeddings
    return text_embeddings, None


def preprocess_image(image):
    w, h = image.size
    w, h = map(lambda x: x - x % 32, (w, h))  # resize to integer multiple of 32
    image = image.resize((w, h), resample=PIL_INTERPOLATION["lanczos"])
    image = np.array(image).astype(np.float32) / 255.0
    image = image[None].transpose(0, 3, 1, 2)
    image = torch.from_numpy(image)
    return 2.0 * image - 1.0


def preprocess_mask(mask, scale_factor=8):
    mask = mask.convert("L")
    w, h = mask.size
    w, h = map(lambda x: x - x % 32, (w, h))  # resize to integer multiple of 32
    mask = mask.resize((w // scale_factor, h // scale_factor), resample=PIL_INTERPOLATION["nearest"])
    mask = np.array(mask).astype(np.float32) / 255.0
    mask = np.tile(mask, (4, 1, 1))
    mask = mask[None].transpose(0, 1, 2, 3)  # what does this step do?
    mask = 1 - mask  # repaint white, keep black
    mask = torch.from_numpy(mask)
    return mask


def prepare_controlnet_image(
    image: PIL.Image.Image,
    width: int,
    height: int,
    batch_size: int,
    num_images_per_prompt: int,
    device: torch.device,
    dtype: torch.dtype,
    do_classifier_free_guidance: bool = False,
    guess_mode: bool = False,
):
    if not isinstance(image, torch.Tensor):
        if isinstance(image, PIL.Image.Image):
            image = [image]

        if isinstance(image[0], PIL.Image.Image):
            images = []

            for image_ in image:
                image_ = image_.convert("RGB")
                image_ = image_.resize((width, height), resample=PIL_INTERPOLATION["lanczos"])
                image_ = np.array(image_)
                image_ = image_[None, :]
                images.append(image_)

            image = images

            image = np.concatenate(image, axis=0)
            image = np.array(image).astype(np.float32) / 255.0
            image = image.transpose(0, 3, 1, 2)
            image = torch.from_numpy(image)
        elif isinstance(image[0], torch.Tensor):
            image = torch.cat(image, dim=0)

    image_batch_size = image.shape[0]

    if image_batch_size == 1:
        repeat_by = batch_size
    else:
        # image batch size is the same as prompt batch size
        repeat_by = num_images_per_prompt

    image = image.repeat_interleave(repeat_by, dim=0)

    image = image.to(device=device, dtype=dtype)

    if do_classifier_free_guidance and not guess_mode:
        image = torch.cat([image] * 2)

    return image


class StableDiffusionLongPromptWeightingPipeline(StableDiffusionPipeline):
    r"""
    Pipeline for text-to-image generation using Stable Diffusion without tokens length limit, and support parsing
    weighting in prompt.

    This model inherits from [`DiffusionPipeline`]. Check the superclass documentation for the generic methods the
    library implements for all the pipelines (such as downloading or saving, running on a particular device, etc.)

    Args:
        vae ([`AutoencoderKL`]):
            Variational Auto-Encoder (VAE) Model to encode and decode images to and from latent representations.
        text_encoder ([`CLIPTextModel`]):
            Frozen text-encoder. Stable Diffusion uses the text portion of
            [CLIP](https://huggingface.co/docs/transformers/model_doc/clip#transformers.CLIPTextModel), specifically
            the [clip-vit-large-patch14](https://huggingface.co/openai/clip-vit-large-patch14) variant.
        tokenizer (`CLIPTokenizer`):
            Tokenizer of class
            [CLIPTokenizer](https://huggingface.co/docs/transformers/v4.21.0/en/model_doc/clip#transformers.CLIPTokenizer).
        unet ([`UNet2DConditionModel`]): Conditional U-Net architecture to denoise the encoded image latents.
        scheduler ([`SchedulerMixin`]):
            A scheduler to be used in combination with `unet` to denoise the encoded image latents. Can be one of
            [`DDIMScheduler`], [`LMSDiscreteScheduler`], or [`PNDMScheduler`].
        safety_checker ([`StableDiffusionSafetyChecker`]):
            Classification module that estimates whether generated images could be considered offensive or harmful.
            Please, refer to the [model card](https://huggingface.co/CompVis/stable-diffusion-v1-4) for details.
        feature_extractor ([`CLIPFeatureExtractor`]):
            Model that extracts features from generated images to be used as inputs for the `safety_checker`.
    """

    # if version.parse(version.parse(diffusers.__version__).base_version) >= version.parse("0.9.0"):

    def __init__(
        self,
        vae: AutoencoderKL,
        text_encoder: CLIPTextModel,
        tokenizer: CLIPTokenizer,
        unet: UNet2DConditionModel,
        scheduler: SchedulerMixin,
        safety_checker: StableDiffusionSafetyChecker,
        feature_extractor: CLIPFeatureExtractor,
        image_encoder: CLIPVisionModelWithProjection = None,  # Incluindo o image_encoder
        requires_safety_checker: bool = True,
        image_encoder: CLIPVisionModelWithProjection = None,
        clip_skip: int = 1,
    ):
        self._clip_skip_internal = clip_skip
        super().__init__(
            vae=vae,
            text_encoder=text_encoder,
            tokenizer=tokenizer,
            unet=unet,
            scheduler=scheduler,
            safety_checker=safety_checker,
            feature_extractor=feature_extractor,
            image_encoder=image_encoder,
            requires_safety_checker=requires_safety_checker,
            image_encoder=image_encoder,
        )
<<<<<<< HEAD
        self.__init__additional__()

    @property
    def clip_skip(self):
        return self._clip_skip_internal

    @clip_skip.setter
    def clip_skip(self, value):
        self._clip_skip_internal = value

    def __setattr__(self, name: str, value):
        if name == "clip_skip":
            object.__setattr__(self, "_clip_skip_internal", value)
        else:
            super().__setattr__(name, value)

    # else:
    #     def __init__(
    #         self,
    #         vae: AutoencoderKL,
    #         text_encoder: CLIPTextModel,
    #         tokenizer: CLIPTokenizer,
    #         unet: UNet2DConditionModel,
    #         scheduler: SchedulerMixin,
    #         safety_checker: StableDiffusionSafetyChecker,
    #         feature_extractor: CLIPFeatureExtractor,
    #     ):
    #         super().__init__(
    #             vae=vae,
    #             text_encoder=text_encoder,
    #             tokenizer=tokenizer,
    #             unet=unet,
    #             scheduler=scheduler,
    #             safety_checker=safety_checker,
    #             feature_extractor=feature_extractor,
    #         )
    #         self.__init__additional__()

=======
        self.custom_clip_skip = clip_skip
        self.__init__additional__()

>>>>>>> aab265e4
    def __init__additional__(self):
        if not hasattr(self, "vae_scale_factor"):
            setattr(self, "vae_scale_factor", 2 ** (len(self.vae.config.block_out_channels) - 1))

    @property
    def _execution_device(self):
        r"""
        Returns the device on which the pipeline's models will be executed. After calling
        `pipeline.enable_sequential_cpu_offload()` the execution device can only be inferred from Accelerate's module
        hooks.
        """
        if self.device != torch.device("meta") or not hasattr(self.unet, "_hf_hook"):
            return self.device
        for module in self.unet.modules():
            if (
                hasattr(module, "_hf_hook")
                and hasattr(module._hf_hook, "execution_device")
                and module._hf_hook.execution_device is not None
            ):
                return torch.device(module._hf_hook.execution_device)
        return self.device

    def _encode_prompt(
        self,
        prompt,
        device,
        num_images_per_prompt,
        do_classifier_free_guidance,
        negative_prompt,
        max_embeddings_multiples,
    ):
        r"""
        Encodes the prompt into text encoder hidden states.

        Args:
            prompt (`str` or `list(int)`):
                prompt to be encoded
            device: (`torch.device`):
                torch device
            num_images_per_prompt (`int`):
                number of images that should be generated per prompt
            do_classifier_free_guidance (`bool`):
                whether to use classifier free guidance or not
            negative_prompt (`str` or `List[str]`):
                The prompt or prompts not to guide the image generation. Ignored when not using guidance (i.e., ignored
                if `guidance_scale` is less than `1`).
            max_embeddings_multiples (`int`, *optional*, defaults to `3`):
                The max multiple length of prompt embeddings compared to the max output length of text encoder.
        """
        batch_size = len(prompt) if isinstance(prompt, list) else 1

        if negative_prompt is None:
            negative_prompt = [""] * batch_size
        elif isinstance(negative_prompt, str):
            negative_prompt = [negative_prompt] * batch_size
        if batch_size != len(negative_prompt):
            raise ValueError(
                f"`negative_prompt`: {negative_prompt} has batch size {len(negative_prompt)}, but `prompt`:"
                f" {prompt} has batch size {batch_size}. Please make sure that passed `negative_prompt` matches"
                " the batch size of `prompt`."
            )

        text_embeddings, uncond_embeddings = get_weighted_text_embeddings(
            pipe=self,
            prompt=prompt,
            uncond_prompt=negative_prompt if do_classifier_free_guidance else None,
            max_embeddings_multiples=max_embeddings_multiples,
            clip_skip=self.custom_clip_skip,
        )
        bs_embed, seq_len, _ = text_embeddings.shape
        text_embeddings = text_embeddings.repeat(1, num_images_per_prompt, 1)
        text_embeddings = text_embeddings.view(bs_embed * num_images_per_prompt, seq_len, -1)

        if do_classifier_free_guidance:
            bs_embed, seq_len, _ = uncond_embeddings.shape
            uncond_embeddings = uncond_embeddings.repeat(1, num_images_per_prompt, 1)
            uncond_embeddings = uncond_embeddings.view(bs_embed * num_images_per_prompt, seq_len, -1)
            text_embeddings = torch.cat([uncond_embeddings, text_embeddings])

        return text_embeddings

    def check_inputs(self, prompt, height, width, strength, callback_steps):
        if not isinstance(prompt, str) and not isinstance(prompt, list):
            raise ValueError(f"`prompt` has to be of type `str` or `list` but is {type(prompt)}")

        if strength < 0 or strength > 1:
            raise ValueError(f"The value of strength should in [0.0, 1.0] but is {strength}")

        if height % 8 != 0 or width % 8 != 0:
            print(height, width)
            raise ValueError(f"`height` and `width` have to be divisible by 8 but are {height} and {width}.")

        if (callback_steps is None) or (
            callback_steps is not None and (not isinstance(callback_steps, int) or callback_steps <= 0)
        ):
            raise ValueError(
                f"`callback_steps` has to be a positive integer but is {callback_steps} of type" f" {type(callback_steps)}."
            )

    def get_timesteps(self, num_inference_steps, strength, device, is_text2img):
        if is_text2img:
            return self.scheduler.timesteps.to(device), num_inference_steps
        else:
            # get the original timestep using init_timestep
            offset = self.scheduler.config.get("steps_offset", 0)
            init_timestep = int(num_inference_steps * strength) + offset
            init_timestep = min(init_timestep, num_inference_steps)

            t_start = max(num_inference_steps - init_timestep + offset, 0)
            timesteps = self.scheduler.timesteps[t_start:].to(device)
            return timesteps, num_inference_steps - t_start

    def run_safety_checker(self, image, device, dtype):
        if self.safety_checker is not None:
            safety_checker_input = self.feature_extractor(self.numpy_to_pil(image), return_tensors="pt").to(device)
            image, has_nsfw_concept = self.safety_checker(images=image, clip_input=safety_checker_input.pixel_values.to(dtype))
        else:
            has_nsfw_concept = None
        return image, has_nsfw_concept

    def decode_latents(self, latents):
        latents = 1 / 0.18215 * latents
        image = self.vae.decode(latents).sample
        image = (image / 2 + 0.5).clamp(0, 1)
        # we always cast to float32 as this does not cause significant overhead and is compatible with bfloat16
        image = image.cpu().permute(0, 2, 3, 1).float().numpy()
        return image

    def prepare_extra_step_kwargs(self, generator, eta):
        # prepare extra kwargs for the scheduler step, since not all schedulers have the same signature
        # eta (η) is only used with the DDIMScheduler, it will be ignored for other schedulers.
        # eta corresponds to η in DDIM paper: https://arxiv.org/abs/2010.02502
        # and should be between [0, 1]

        accepts_eta = "eta" in set(inspect.signature(self.scheduler.step).parameters.keys())
        extra_step_kwargs = {}
        if accepts_eta:
            extra_step_kwargs["eta"] = eta

        # check if the scheduler accepts generator
        accepts_generator = "generator" in set(inspect.signature(self.scheduler.step).parameters.keys())
        if accepts_generator:
            extra_step_kwargs["generator"] = generator
        return extra_step_kwargs

    def prepare_latents(self, image, timestep, batch_size, height, width, dtype, device, generator, latents=None):
        if image is None:
            shape = (
                batch_size,
                self.unet.in_channels,
                height // self.vae_scale_factor,
                width // self.vae_scale_factor,
            )

            if latents is None:
                if device.type == "mps":
                    # randn does not work reproducibly on mps
                    latents = torch.randn(shape, generator=generator, device="cpu", dtype=dtype).to(device)
                else:
                    latents = torch.randn(shape, generator=generator, device=device, dtype=dtype)
            else:
                if latents.shape != shape:
                    raise ValueError(f"Unexpected latents shape, got {latents.shape}, expected {shape}")
                latents = latents.to(device)

            # scale the initial noise by the standard deviation required by the scheduler
            latents = latents * self.scheduler.init_noise_sigma
            return latents, None, None
        else:
            init_latent_dist = self.vae.encode(image).latent_dist
            init_latents = init_latent_dist.sample(generator=generator)
            init_latents = 0.18215 * init_latents
            init_latents = torch.cat([init_latents] * batch_size, dim=0)
            init_latents_orig = init_latents
            shape = init_latents.shape

            # add noise to latents using the timesteps
            if device.type == "mps":
                noise = torch.randn(shape, generator=generator, device="cpu", dtype=dtype).to(device)
            else:
                noise = torch.randn(shape, generator=generator, device=device, dtype=dtype)
            latents = self.scheduler.add_noise(init_latents, noise, timestep)
            return latents, init_latents_orig, noise

    @torch.no_grad()
    def __call__(
        self,
        prompt: Union[str, List[str]],
        negative_prompt: Optional[Union[str, List[str]]] = None,
        image: Union[torch.FloatTensor, PIL.Image.Image] = None,
        mask_image: Union[torch.FloatTensor, PIL.Image.Image] = None,
        height: int = 512,
        width: int = 512,
        num_inference_steps: int = 50,
        guidance_scale: float = 7.5,
        strength: float = 0.8,
        num_images_per_prompt: Optional[int] = 1,
        eta: float = 0.0,
        generator: Optional[torch.Generator] = None,
        latents: Optional[torch.FloatTensor] = None,
        max_embeddings_multiples: Optional[int] = 3,
        output_type: Optional[str] = "pil",
        return_dict: bool = True,
        controlnet=None,
        controlnet_image=None,
        callback: Optional[Callable[[int, int, torch.FloatTensor], None]] = None,
        is_cancelled_callback: Optional[Callable[[], bool]] = None,
        callback_steps: int = 1,
    ):
        r"""
        Function invoked when calling the pipeline for generation.

        Args:
            prompt (`str` or `List[str]`):
                The prompt or prompts to guide the image generation.
            negative_prompt (`str` or `List[str]`, *optional*):
                The prompt or prompts not to guide the image generation. Ignored when not using guidance (i.e., ignored
                if `guidance_scale` is less than `1`).
            image (`torch.FloatTensor` or `PIL.Image.Image`):
                `Image`, or tensor representing an image batch, that will be used as the starting point for the
                process.
            mask_image (`torch.FloatTensor` or `PIL.Image.Image`):
                `Image`, or tensor representing an image batch, to mask `image`. White pixels in the mask will be
                replaced by noise and therefore repainted, while black pixels will be preserved. If `mask_image` is a
                PIL image, it will be converted to a single channel (luminance) before use. If it's a tensor, it should
                contain one color channel (L) instead of 3, so the expected shape would be `(B, H, W, 1)`.
            height (`int`, *optional*, defaults to 512):
                The height in pixels of the generated image.
            width (`int`, *optional*, defaults to 512):
                The width in pixels of the generated image.
            num_inference_steps (`int`, *optional*, defaults to 50):
                The number of denoising steps. More denoising steps usually lead to a higher quality image at the
                expense of slower inference.
            guidance_scale (`float`, *optional*, defaults to 7.5):
                Guidance scale as defined in [Classifier-Free Diffusion Guidance](https://arxiv.org/abs/2207.12598).
                `guidance_scale` is defined as `w` of equation 2. of [Imagen
                Paper](https://arxiv.org/pdf/2205.11487.pdf). Guidance scale is enabled by setting `guidance_scale >
                1`. Higher guidance scale encourages to generate images that are closely linked to the text `prompt`,
                usually at the expense of lower image quality.
            strength (`float`, *optional*, defaults to 0.8):
                Conceptually, indicates how much to transform the reference `image`. Must be between 0 and 1.
                `image` will be used as a starting point, adding more noise to it the larger the `strength`. The
                number of denoising steps depends on the amount of noise initially added. When `strength` is 1, added
                noise will be maximum and the denoising process will run for the full number of iterations specified in
                `num_inference_steps`. A value of 1, therefore, essentially ignores `image`.
            num_images_per_prompt (`int`, *optional*, defaults to 1):
                The number of images to generate per prompt.
            eta (`float`, *optional*, defaults to 0.0):
                Corresponds to parameter eta (η) in the DDIM paper: https://arxiv.org/abs/2010.02502. Only applies to
                [`schedulers.DDIMScheduler`], will be ignored for others.
            generator (`torch.Generator`, *optional*):
                A [torch generator](https://pytorch.org/docs/stable/generated/torch.Generator.html) to make generation
                deterministic.
            latents (`torch.FloatTensor`, *optional*):
                Pre-generated noisy latents, sampled from a Gaussian distribution, to be used as inputs for image
                generation. Can be used to tweak the same generation with different prompts. If not provided, a latents
                tensor will ge generated by sampling using the supplied random `generator`.
            max_embeddings_multiples (`int`, *optional*, defaults to `3`):
                The max multiple length of prompt embeddings compared to the max output length of text encoder.
            output_type (`str`, *optional*, defaults to `"pil"`):
                The output format of the generate image. Choose between
                [PIL](https://pillow.readthedocs.io/en/stable/): `PIL.Image.Image` or `np.array`.
            return_dict (`bool`, *optional*, defaults to `True`):
                Whether or not to return a [`~pipelines.stable_diffusion.StableDiffusionPipelineOutput`] instead of a
                plain tuple.
            controlnet (`diffusers.ControlNetModel`, *optional*):
                A controlnet model to be used for the inference. If not provided, controlnet will be disabled.
            controlnet_image (`torch.FloatTensor` or `PIL.Image.Image`, *optional*):
                `Image`, or tensor representing an image batch, to be used as the starting point for the controlnet
                inference.
            callback (`Callable`, *optional*):
                A function that will be called every `callback_steps` steps during inference. The function will be
                called with the following arguments: `callback(step: int, timestep: int, latents: torch.FloatTensor)`.
            is_cancelled_callback (`Callable`, *optional*):
                A function that will be called every `callback_steps` steps during inference. If the function returns
                `True`, the inference will be cancelled.
            callback_steps (`int`, *optional*, defaults to 1):
                The frequency at which the `callback` function will be called. If not specified, the callback will be
                called at every step.

        Returns:
            `None` if cancelled by `is_cancelled_callback`,
            [`~pipelines.stable_diffusion.StableDiffusionPipelineOutput`] or `tuple`:
            [`~pipelines.stable_diffusion.StableDiffusionPipelineOutput`] if `return_dict` is True, otherwise a `tuple.
            When returning a tuple, the first element is a list with the generated images, and the second element is a
            list of `bool`s denoting whether the corresponding generated image likely represents "not-safe-for-work"
            (nsfw) content, according to the `safety_checker`.
        """
        if controlnet is not None and controlnet_image is None:
            raise ValueError("controlnet_image must be provided if controlnet is not None.")

        # 0. Default height and width to unet
        height = height or self.unet.config.sample_size * self.vae_scale_factor
        width = width or self.unet.config.sample_size * self.vae_scale_factor

        # 1. Check inputs. Raise error if not correct
        self.check_inputs(prompt, height, width, strength, callback_steps)

        # 2. Define call parameters
        batch_size = 1 if isinstance(prompt, str) else len(prompt)
        device = self._execution_device
        # here `guidance_scale` is defined analog to the guidance weight `w` of equation (2)
        # of the Imagen paper: https://arxiv.org/pdf/2205.11487.pdf . `guidance_scale = 1`
        # corresponds to doing no classifier free guidance.
        do_classifier_free_guidance = guidance_scale > 1.0

        # 3. Encode input prompt
        text_embeddings = self._encode_prompt(
            prompt,
            device,
            num_images_per_prompt,
            do_classifier_free_guidance,
            negative_prompt,
            max_embeddings_multiples,
        )
        dtype = text_embeddings.dtype

        # 4. Preprocess image and mask
        if isinstance(image, PIL.Image.Image):
            image = preprocess_image(image)
        if image is not None:
            image = image.to(device=self.device, dtype=dtype)
        if isinstance(mask_image, PIL.Image.Image):
            mask_image = preprocess_mask(mask_image, self.vae_scale_factor)
        if mask_image is not None:
            mask = mask_image.to(device=self.device, dtype=dtype)
            mask = torch.cat([mask] * batch_size * num_images_per_prompt)
        else:
            mask = None

        if controlnet_image is not None:
            controlnet_image = prepare_controlnet_image(
                controlnet_image, width, height, batch_size, 1, self.device, controlnet.dtype, do_classifier_free_guidance, False
            )

        # 5. set timesteps
        self.scheduler.set_timesteps(num_inference_steps, device=device)
        timesteps, num_inference_steps = self.get_timesteps(num_inference_steps, strength, device, image is None)
        latent_timestep = timesteps[:1].repeat(batch_size * num_images_per_prompt)

        # 6. Prepare latent variables
        latents, init_latents_orig, noise = self.prepare_latents(
            image,
            latent_timestep,
            batch_size * num_images_per_prompt,
            height,
            width,
            dtype,
            device,
            generator,
            latents,
        )

        # 7. Prepare extra step kwargs. TODO: Logic should ideally just be moved out of the pipeline
        extra_step_kwargs = self.prepare_extra_step_kwargs(generator, eta)

        # 8. Denoising loop
        for i, t in enumerate(self.progress_bar(timesteps)):
            # expand the latents if we are doing classifier free guidance
            latent_model_input = torch.cat([latents] * 2) if do_classifier_free_guidance else latents
            latent_model_input = self.scheduler.scale_model_input(latent_model_input, t)

            unet_additional_args = {}
            if controlnet is not None:
                down_block_res_samples, mid_block_res_sample = controlnet(
                    latent_model_input,
                    t,
                    encoder_hidden_states=text_embeddings,
                    controlnet_cond=controlnet_image,
                    conditioning_scale=1.0,
                    guess_mode=False,
                    return_dict=False,
                )
                unet_additional_args["down_block_additional_residuals"] = down_block_res_samples
                unet_additional_args["mid_block_additional_residual"] = mid_block_res_sample

            # predict the noise residual
            noise_pred = self.unet(latent_model_input, t, encoder_hidden_states=text_embeddings, **unet_additional_args).sample

            # perform guidance
            if do_classifier_free_guidance:
                noise_pred_uncond, noise_pred_text = noise_pred.chunk(2)
                noise_pred = noise_pred_uncond + guidance_scale * (noise_pred_text - noise_pred_uncond)

            # compute the previous noisy sample x_t -> x_t-1
            latents = self.scheduler.step(noise_pred, t, latents, **extra_step_kwargs).prev_sample

            if mask is not None:
                # masking
                init_latents_proper = self.scheduler.add_noise(init_latents_orig, noise, torch.tensor([t]))
                latents = (init_latents_proper * mask) + (latents * (1 - mask))

            # call the callback, if provided
            if i % callback_steps == 0:
                if callback is not None:
                    callback(i, t, latents)
                if is_cancelled_callback is not None and is_cancelled_callback():
                    return None

        return latents

    def latents_to_image(self, latents):
        # 9. Post-processing
        image = self.decode_latents(latents.to(self.vae.dtype))
        image = self.numpy_to_pil(image)
        return image

    def text2img(
        self,
        prompt: Union[str, List[str]],
        negative_prompt: Optional[Union[str, List[str]]] = None,
        height: int = 512,
        width: int = 512,
        num_inference_steps: int = 50,
        guidance_scale: float = 7.5,
        num_images_per_prompt: Optional[int] = 1,
        eta: float = 0.0,
        generator: Optional[torch.Generator] = None,
        latents: Optional[torch.FloatTensor] = None,
        max_embeddings_multiples: Optional[int] = 3,
        output_type: Optional[str] = "pil",
        return_dict: bool = True,
        callback: Optional[Callable[[int, int, torch.FloatTensor], None]] = None,
        is_cancelled_callback: Optional[Callable[[], bool]] = None,
        callback_steps: int = 1,
    ):
        r"""
        Function for text-to-image generation.
        Args:
            prompt (`str` or `List[str]`):
                The prompt or prompts to guide the image generation.
            negative_prompt (`str` or `List[str]`, *optional*):
                The prompt or prompts not to guide the image generation. Ignored when not using guidance (i.e., ignored
                if `guidance_scale` is less than `1`).
            height (`int`, *optional*, defaults to 512):
                The height in pixels of the generated image.
            width (`int`, *optional*, defaults to 512):
                The width in pixels of the generated image.
            num_inference_steps (`int`, *optional*, defaults to 50):
                The number of denoising steps. More denoising steps usually lead to a higher quality image at the
                expense of slower inference.
            guidance_scale (`float`, *optional*, defaults to 7.5):
                Guidance scale as defined in [Classifier-Free Diffusion Guidance](https://arxiv.org/abs/2207.12598).
                `guidance_scale` is defined as `w` of equation 2. of [Imagen
                Paper](https://arxiv.org/pdf/2205.11487.pdf). Guidance scale is enabled by setting `guidance_scale >
                1`. Higher guidance scale encourages to generate images that are closely linked to the text `prompt`,
                usually at the expense of lower image quality.
            num_images_per_prompt (`int`, *optional*, defaults to 1):
                The number of images to generate per prompt.
            eta (`float`, *optional*, defaults to 0.0):
                Corresponds to parameter eta (η) in the DDIM paper: https://arxiv.org/abs/2010.02502. Only applies to
                [`schedulers.DDIMScheduler`], will be ignored for others.
            generator (`torch.Generator`, *optional*):
                A [torch generator](https://pytorch.org/docs/stable/generated/torch.Generator.html) to make generation
                deterministic.
            latents (`torch.FloatTensor`, *optional*):
                Pre-generated noisy latents, sampled from a Gaussian distribution, to be used as inputs for image
                generation. Can be used to tweak the same generation with different prompts. If not provided, a latents
                tensor will ge generated by sampling using the supplied random `generator`.
            max_embeddings_multiples (`int`, *optional*, defaults to `3`):
                The max multiple length of prompt embeddings compared to the max output length of text encoder.
            output_type (`str`, *optional*, defaults to `"pil"`):
                The output format of the generate image. Choose between
                [PIL](https://pillow.readthedocs.io/en/stable/): `PIL.Image.Image` or `np.array`.
            return_dict (`bool`, *optional*, defaults to `True`):
                Whether or not to return a [`~pipelines.stable_diffusion.StableDiffusionPipelineOutput`] instead of a
                plain tuple.
            callback (`Callable`, *optional*):
                A function that will be called every `callback_steps` steps during inference. The function will be
                called with the following arguments: `callback(step: int, timestep: int, latents: torch.FloatTensor)`.
            is_cancelled_callback (`Callable`, *optional*):
                A function that will be called every `callback_steps` steps during inference. If the function returns
                `True`, the inference will be cancelled.
            callback_steps (`int`, *optional*, defaults to 1):
                The frequency at which the `callback` function will be called. If not specified, the callback will be
                called at every step.
        Returns:
            [`~pipelines.stable_diffusion.StableDiffusionPipelineOutput`] or `tuple`:
            [`~pipelines.stable_diffusion.StableDiffusionPipelineOutput`] if `return_dict` is True, otherwise a `tuple.
            When returning a tuple, the first element is a list with the generated images, and the second element is a
            list of `bool`s denoting whether the corresponding generated image likely represents "not-safe-for-work"
            (nsfw) content, according to the `safety_checker`.
        """
        return self.__call__(
            prompt=prompt,
            negative_prompt=negative_prompt,
            height=height,
            width=width,
            num_inference_steps=num_inference_steps,
            guidance_scale=guidance_scale,
            num_images_per_prompt=num_images_per_prompt,
            eta=eta,
            generator=generator,
            latents=latents,
            max_embeddings_multiples=max_embeddings_multiples,
            output_type=output_type,
            return_dict=return_dict,
            callback=callback,
            is_cancelled_callback=is_cancelled_callback,
            callback_steps=callback_steps,
        )

    def img2img(
        self,
        image: Union[torch.FloatTensor, PIL.Image.Image],
        prompt: Union[str, List[str]],
        negative_prompt: Optional[Union[str, List[str]]] = None,
        strength: float = 0.8,
        num_inference_steps: Optional[int] = 50,
        guidance_scale: Optional[float] = 7.5,
        num_images_per_prompt: Optional[int] = 1,
        eta: Optional[float] = 0.0,
        generator: Optional[torch.Generator] = None,
        max_embeddings_multiples: Optional[int] = 3,
        output_type: Optional[str] = "pil",
        return_dict: bool = True,
        callback: Optional[Callable[[int, int, torch.FloatTensor], None]] = None,
        is_cancelled_callback: Optional[Callable[[], bool]] = None,
        callback_steps: int = 1,
    ):
        r"""
        Function for image-to-image generation.
        Args:
            image (`torch.FloatTensor` or `PIL.Image.Image`):
                `Image`, or tensor representing an image batch, that will be used as the starting point for the
                process.
            prompt (`str` or `List[str]`):
                The prompt or prompts to guide the image generation.
            negative_prompt (`str` or `List[str]`, *optional*):
                The prompt or prompts not to guide the image generation. Ignored when not using guidance (i.e., ignored
                if `guidance_scale` is less than `1`).
            strength (`float`, *optional*, defaults to 0.8):
                Conceptually, indicates how much to transform the reference `image`. Must be between 0 and 1.
                `image` will be used as a starting point, adding more noise to it the larger the `strength`. The
                number of denoising steps depends on the amount of noise initially added. When `strength` is 1, added
                noise will be maximum and the denoising process will run for the full number of iterations specified in
                `num_inference_steps`. A value of 1, therefore, essentially ignores `image`.
            num_inference_steps (`int`, *optional*, defaults to 50):
                The number of denoising steps. More denoising steps usually lead to a higher quality image at the
                expense of slower inference. This parameter will be modulated by `strength`.
            guidance_scale (`float`, *optional*, defaults to 7.5):
                Guidance scale as defined in [Classifier-Free Diffusion Guidance](https://arxiv.org/abs/2207.12598).
                `guidance_scale` is defined as `w` of equation 2. of [Imagen
                Paper](https://arxiv.org/pdf/2205.11487.pdf). Guidance scale is enabled by setting `guidance_scale >
                1`. Higher guidance scale encourages to generate images that are closely linked to the text `prompt`,
                usually at the expense of lower image quality.
            num_images_per_prompt (`int`, *optional*, defaults to 1):
                The number of images to generate per prompt.
            eta (`float`, *optional*, defaults to 0.0):
                Corresponds to parameter eta (η) in the DDIM paper: https://arxiv.org/abs/2010.02502. Only applies to
                [`schedulers.DDIMScheduler`], will be ignored for others.
            generator (`torch.Generator`, *optional*):
                A [torch generator](https://pytorch.org/docs/stable/generated/torch.Generator.html) to make generation
                deterministic.
            max_embeddings_multiples (`int`, *optional*, defaults to `3`):
                The max multiple length of prompt embeddings compared to the max output length of text encoder.
            output_type (`str`, *optional*, defaults to `"pil"`):
                The output format of the generate image. Choose between
                [PIL](https://pillow.readthedocs.io/en/stable/): `PIL.Image.Image` or `np.array`.
            return_dict (`bool`, *optional*, defaults to `True`):
                Whether or not to return a [`~pipelines.stable_diffusion.StableDiffusionPipelineOutput`] instead of a
                plain tuple.
            callback (`Callable`, *optional*):
                A function that will be called every `callback_steps` steps during inference. The function will be
                called with the following arguments: `callback(step: int, timestep: int, latents: torch.FloatTensor)`.
            is_cancelled_callback (`Callable`, *optional*):
                A function that will be called every `callback_steps` steps during inference. If the function returns
                `True`, the inference will be cancelled.
            callback_steps (`int`, *optional*, defaults to 1):
                The frequency at which the `callback` function will be called. If not specified, the callback will be
                called at every step.
        Returns:
            [`~pipelines.stable_diffusion.StableDiffusionPipelineOutput`] or `tuple`:
            [`~pipelines.stable_diffusion.StableDiffusionPipelineOutput`] if `return_dict` is True, otherwise a `tuple.
            When returning a tuple, the first element is a list with the generated images, and the second element is a
            list of `bool`s denoting whether the corresponding generated image likely represents "not-safe-for-work"
            (nsfw) content, according to the `safety_checker`.
        """
        return self.__call__(
            prompt=prompt,
            negative_prompt=negative_prompt,
            image=image,
            num_inference_steps=num_inference_steps,
            guidance_scale=guidance_scale,
            strength=strength,
            num_images_per_prompt=num_images_per_prompt,
            eta=eta,
            generator=generator,
            max_embeddings_multiples=max_embeddings_multiples,
            output_type=output_type,
            return_dict=return_dict,
            callback=callback,
            is_cancelled_callback=is_cancelled_callback,
            callback_steps=callback_steps,
        )

    def inpaint(
        self,
        image: Union[torch.FloatTensor, PIL.Image.Image],
        mask_image: Union[torch.FloatTensor, PIL.Image.Image],
        prompt: Union[str, List[str]],
        negative_prompt: Optional[Union[str, List[str]]] = None,
        strength: float = 0.8,
        num_inference_steps: Optional[int] = 50,
        guidance_scale: Optional[float] = 7.5,
        num_images_per_prompt: Optional[int] = 1,
        eta: Optional[float] = 0.0,
        generator: Optional[torch.Generator] = None,
        max_embeddings_multiples: Optional[int] = 3,
        output_type: Optional[str] = "pil",
        return_dict: bool = True,
        callback: Optional[Callable[[int, int, torch.FloatTensor], None]] = None,
        is_cancelled_callback: Optional[Callable[[], bool]] = None,
        callback_steps: int = 1,
    ):
        r"""
        Function for inpaint.
        Args:
            image (`torch.FloatTensor` or `PIL.Image.Image`):
                `Image`, or tensor representing an image batch, that will be used as the starting point for the
                process. This is the image whose masked region will be inpainted.
            mask_image (`torch.FloatTensor` or `PIL.Image.Image`):
                `Image`, or tensor representing an image batch, to mask `image`. White pixels in the mask will be
                replaced by noise and therefore repainted, while black pixels will be preserved. If `mask_image` is a
                PIL image, it will be converted to a single channel (luminance) before use. If it's a tensor, it should
                contain one color channel (L) instead of 3, so the expected shape would be `(B, H, W, 1)`.
            prompt (`str` or `List[str]`):
                The prompt or prompts to guide the image generation.
            negative_prompt (`str` or `List[str]`, *optional*):
                The prompt or prompts not to guide the image generation. Ignored when not using guidance (i.e., ignored
                if `guidance_scale` is less than `1`).
            strength (`float`, *optional*, defaults to 0.8):
                Conceptually, indicates how much to inpaint the masked area. Must be between 0 and 1. When `strength`
                is 1, the denoising process will be run on the masked area for the full number of iterations specified
                in `num_inference_steps`. `image` will be used as a reference for the masked area, adding more
                noise to that region the larger the `strength`. If `strength` is 0, no inpainting will occur.
            num_inference_steps (`int`, *optional*, defaults to 50):
                The reference number of denoising steps. More denoising steps usually lead to a higher quality image at
                the expense of slower inference. This parameter will be modulated by `strength`, as explained above.
            guidance_scale (`float`, *optional*, defaults to 7.5):
                Guidance scale as defined in [Classifier-Free Diffusion Guidance](https://arxiv.org/abs/2207.12598).
                `guidance_scale` is defined as `w` of equation 2. of [Imagen
                Paper](https://arxiv.org/pdf/2205.11487.pdf). Guidance scale is enabled by setting `guidance_scale >
                1`. Higher guidance scale encourages to generate images that are closely linked to the text `prompt`,
                usually at the expense of lower image quality.
            num_images_per_prompt (`int`, *optional*, defaults to 1):
                The number of images to generate per prompt.
            eta (`float`, *optional*, defaults to 0.0):
                Corresponds to parameter eta (η) in the DDIM paper: https://arxiv.org/abs/2010.02502. Only applies to
                [`schedulers.DDIMScheduler`], will be ignored for others.
            generator (`torch.Generator`, *optional*):
                A [torch generator](https://pytorch.org/docs/stable/generated/torch.Generator.html) to make generation
                deterministic.
            max_embeddings_multiples (`int`, *optional*, defaults to `3`):
                The max multiple length of prompt embeddings compared to the max output length of text encoder.
            output_type (`str`, *optional*, defaults to `"pil"`):
                The output format of the generate image. Choose between
                [PIL](https://pillow.readthedocs.io/en/stable/): `PIL.Image.Image` or `np.array`.
            return_dict (`bool`, *optional*, defaults to `True`):
                Whether or not to return a [`~pipelines.stable_diffusion.StableDiffusionPipelineOutput`] instead of a
                plain tuple.
            callback (`Callable`, *optional*):
                A function that will be called every `callback_steps` steps during inference. The function will be
                called with the following arguments: `callback(step: int, timestep: int, latents: torch.FloatTensor)`.
            is_cancelled_callback (`Callable`, *optional*):
                A function that will be called every `callback_steps` steps during inference. If the function returns
                `True`, the inference will be cancelled.
            callback_steps (`int`, *optional*, defaults to 1):
                The frequency at which the `callback` function will be called. If not specified, the callback will be
                called at every step.
        Returns:
            [`~pipelines.stable_diffusion.StableDiffusionPipelineOutput`] or `tuple`:
            [`~pipelines.stable_diffusion.StableDiffusionPipelineOutput`] if `return_dict` is True, otherwise a `tuple.
            When returning a tuple, the first element is a list with the generated images, and the second element is a
            list of `bool`s denoting whether the corresponding generated image likely represents "not-safe-for-work"
            (nsfw) content, according to the `safety_checker`.
        """
        return self.__call__(
            prompt=prompt,
            negative_prompt=negative_prompt,
            image=image,
            mask_image=mask_image,
            num_inference_steps=num_inference_steps,
            guidance_scale=guidance_scale,
            strength=strength,
            num_images_per_prompt=num_images_per_prompt,
            eta=eta,
            generator=generator,
            max_embeddings_multiples=max_embeddings_multiples,
            output_type=output_type,
            return_dict=return_dict,
            callback=callback,
            is_cancelled_callback=is_cancelled_callback,
            callback_steps=callback_steps,
        )<|MERGE_RESOLUTION|>--- conflicted
+++ resolved
@@ -516,14 +516,13 @@
         tokenizer: CLIPTokenizer,
         unet: UNet2DConditionModel,
         scheduler: SchedulerMixin,
+        # clip_skip: int,
         safety_checker: StableDiffusionSafetyChecker,
         feature_extractor: CLIPFeatureExtractor,
-        image_encoder: CLIPVisionModelWithProjection = None,  # Incluindo o image_encoder
         requires_safety_checker: bool = True,
         image_encoder: CLIPVisionModelWithProjection = None,
         clip_skip: int = 1,
     ):
-        self._clip_skip_internal = clip_skip
         super().__init__(
             vae=vae,
             text_encoder=text_encoder,
@@ -532,54 +531,12 @@
             scheduler=scheduler,
             safety_checker=safety_checker,
             feature_extractor=feature_extractor,
-            image_encoder=image_encoder,
             requires_safety_checker=requires_safety_checker,
             image_encoder=image_encoder,
         )
-<<<<<<< HEAD
-        self.__init__additional__()
-
-    @property
-    def clip_skip(self):
-        return self._clip_skip_internal
-
-    @clip_skip.setter
-    def clip_skip(self, value):
-        self._clip_skip_internal = value
-
-    def __setattr__(self, name: str, value):
-        if name == "clip_skip":
-            object.__setattr__(self, "_clip_skip_internal", value)
-        else:
-            super().__setattr__(name, value)
-
-    # else:
-    #     def __init__(
-    #         self,
-    #         vae: AutoencoderKL,
-    #         text_encoder: CLIPTextModel,
-    #         tokenizer: CLIPTokenizer,
-    #         unet: UNet2DConditionModel,
-    #         scheduler: SchedulerMixin,
-    #         safety_checker: StableDiffusionSafetyChecker,
-    #         feature_extractor: CLIPFeatureExtractor,
-    #     ):
-    #         super().__init__(
-    #             vae=vae,
-    #             text_encoder=text_encoder,
-    #             tokenizer=tokenizer,
-    #             unet=unet,
-    #             scheduler=scheduler,
-    #             safety_checker=safety_checker,
-    #             feature_extractor=feature_extractor,
-    #         )
-    #         self.__init__additional__()
-
-=======
         self.custom_clip_skip = clip_skip
         self.__init__additional__()
 
->>>>>>> aab265e4
     def __init__additional__(self):
         if not hasattr(self, "vae_scale_factor"):
             setattr(self, "vae_scale_factor", 2 ** (len(self.vae.config.block_out_channels) - 1))
