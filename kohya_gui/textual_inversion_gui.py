import gradio as gr
import json
import math
import os
import shlex
<<<<<<< HEAD
=======
import time
>>>>>>> fddac336
from datetime import datetime
from .common_gui import (
    get_executable_path,
    get_file_path,
    get_saveasfile_path,
    color_aug_changed,
    run_cmd_advanced_training,
    update_my_data,
    check_if_model_exist,
    output_message,
    SaveConfigFile,
    save_to_file,
    scriptdir,
    list_files,
    create_refresh_button,
    validate_paths,
)
from .class_accelerate_launch import AccelerateLaunch
from .class_configuration_file import ConfigurationFile
from .class_source_model import SourceModel
from .class_basic_training import BasicTraining
from .class_advanced_training import AdvancedTraining
from .class_folders import Folders
from .class_sdxl_parameters import SDXLParameters
from .class_command_executor import CommandExecutor
from .class_tensorboard import TensorboardManager
from .dreambooth_folder_creation_gui import (
    gradio_dreambooth_folder_creation_tab,
)
from .dataset_balancing_gui import gradio_dataset_balancing_tab
from .class_sample_images import SampleImages, run_cmd_sample

from .custom_logging import setup_logging

# Set up logging
log = setup_logging()

# Setup command executor
executor = CommandExecutor()

TRAIN_BUTTON_VISIBLE = [gr.Button(visible=True), gr.Button(visible=False)]


def save_configuration(
    save_as_bool,
    file_path,
    pretrained_model_name_or_path,
    v2,
    v_parameterization,
    sdxl,
    logging_dir,
    train_data_dir,
    reg_data_dir,
    output_dir,
    dataset_config,
    max_resolution,
    learning_rate,
    lr_scheduler,
    lr_warmup,
    train_batch_size,
    epoch,
    save_every_n_epochs,
    mixed_precision,
    save_precision,
    seed,
    num_cpu_threads_per_process,
    cache_latents,
    cache_latents_to_disk,
    caption_extension,
    enable_bucket,
    gradient_checkpointing,
    full_fp16,
    no_token_padding,
    stop_text_encoder_training,
    min_bucket_reso,
    max_bucket_reso,
    # use_8bit_adam,
    xformers,
    save_model_as,
    shuffle_caption,
    save_state,
    save_state_on_train_end,
    resume,
    prior_loss_weight,
    color_aug,
    flip_aug,
    clip_skip,
    num_processes,
    num_machines,
    multi_gpu,
    gpu_ids,
    main_process_port,
    vae,
    output_name,
    max_token_length,
    max_train_epochs,
    max_data_loader_n_workers,
    mem_eff_attn,
    gradient_accumulation_steps,
    model_list,
    token_string,
    init_word,
    num_vectors_per_token,
    max_train_steps,
    weights,
    template,
    keep_tokens,
    lr_scheduler_num_cycles,
    lr_scheduler_power,
    persistent_data_loader_workers,
    bucket_no_upscale,
    random_crop,
    bucket_reso_steps,
    v_pred_like_loss,
    caption_dropout_every_n_epochs,
    caption_dropout_rate,
    optimizer,
    optimizer_args,
    lr_scheduler_args,
    noise_offset_type,
    noise_offset,
    noise_offset_random_strength,
    adaptive_noise_scale,
    multires_noise_iterations,
    multires_noise_discount,
    ip_noise_gamma,
    ip_noise_gamma_random_strength,
    sample_every_n_steps,
    sample_every_n_epochs,
    sample_sampler,
    sample_prompts,
    additional_parameters,
    loss_type,
    huber_schedule,
    huber_c,
    vae_batch_size,
    min_snr_gamma,
    save_every_n_steps,
    save_last_n_steps,
    save_last_n_steps_state,
    use_wandb,
    wandb_api_key,
    wandb_run_name,
    log_tracker_name,
    log_tracker_config,
    scale_v_pred_loss_like_noise_pred,
    min_timestep,
    max_timestep,
    sdxl_no_half_vae,
    extra_accelerate_launch_args,
):
    # Get list of function parameters and values
    parameters = list(locals().items())

    original_file_path = file_path

    if save_as_bool:
        log.info("Save as...")
        file_path = get_saveasfile_path(file_path)
    else:
        log.info("Save...")
        if file_path == None or file_path == "":
            file_path = get_saveasfile_path(file_path)

    # log.info(file_path)

    if file_path == None or file_path == "":
        return original_file_path  # In case a file_path was provided and the user decide to cancel the open action

    # Extract the destination directory from the file path
    destination_directory = os.path.dirname(file_path)

    # Create the destination directory if it doesn't exist
    if not os.path.exists(destination_directory):
        os.makedirs(destination_directory)

    SaveConfigFile(
        parameters=parameters,
        file_path=file_path,
        exclusion=["file_path", "save_as"],
    )

    return file_path


def open_configuration(
    ask_for_file,
    file_path,
    pretrained_model_name_or_path,
    v2,
    v_parameterization,
    sdxl,
    logging_dir,
    train_data_dir,
    reg_data_dir,
    output_dir,
    dataset_config,
    max_resolution,
    learning_rate,
    lr_scheduler,
    lr_warmup,
    train_batch_size,
    epoch,
    save_every_n_epochs,
    mixed_precision,
    save_precision,
    seed,
    num_cpu_threads_per_process,
    cache_latents,
    cache_latents_to_disk,
    caption_extension,
    enable_bucket,
    gradient_checkpointing,
    full_fp16,
    no_token_padding,
    stop_text_encoder_training,
    min_bucket_reso,
    max_bucket_reso,
    # use_8bit_adam,
    xformers,
    save_model_as,
    shuffle_caption,
    save_state,
    save_state_on_train_end,
    resume,
    prior_loss_weight,
    color_aug,
    flip_aug,
    clip_skip,
    num_processes,
    num_machines,
    multi_gpu,
    gpu_ids,
    main_process_port,
    vae,
    output_name,
    max_token_length,
    max_train_epochs,
    max_data_loader_n_workers,
    mem_eff_attn,
    gradient_accumulation_steps,
    model_list,
    token_string,
    init_word,
    num_vectors_per_token,
    max_train_steps,
    weights,
    template,
    keep_tokens,
    lr_scheduler_num_cycles,
    lr_scheduler_power,
    persistent_data_loader_workers,
    bucket_no_upscale,
    random_crop,
    bucket_reso_steps,
    v_pred_like_loss,
    caption_dropout_every_n_epochs,
    caption_dropout_rate,
    optimizer,
    optimizer_args,
    lr_scheduler_args,
    noise_offset_type,
    noise_offset,
    noise_offset_random_strength,
    adaptive_noise_scale,
    multires_noise_iterations,
    multires_noise_discount,
    ip_noise_gamma,
    ip_noise_gamma_random_strength,
    sample_every_n_steps,
    sample_every_n_epochs,
    sample_sampler,
    sample_prompts,
    additional_parameters,
    loss_type,
    huber_schedule,
    huber_c,
    vae_batch_size,
    min_snr_gamma,
    save_every_n_steps,
    save_last_n_steps,
    save_last_n_steps_state,
    use_wandb,
    wandb_api_key,
    wandb_run_name,
    log_tracker_name,
    log_tracker_config,
    scale_v_pred_loss_like_noise_pred,
    min_timestep,
    max_timestep,
    sdxl_no_half_vae,
    extra_accelerate_launch_args,
):
    # Get list of function parameters and values
    parameters = list(locals().items())

    original_file_path = file_path

    if ask_for_file:
        file_path = get_file_path(file_path)

    if not file_path == "" and not file_path == None:
        # load variables from JSON file
        with open(file_path, "r") as f:
            my_data = json.load(f)
            log.info("Loading config...")
            # Update values to fix deprecated use_8bit_adam checkbox and set appropriate optimizer if it is set to True
            my_data = update_my_data(my_data)
    else:
        file_path = original_file_path  # In case a file_path was provided and the user decide to cancel the open action
        my_data = {}

    values = [file_path]
    for key, value in parameters:
        # Set the value in the dictionary to the corresponding value in `my_data`, or the default value if not found
        if not key in ["ask_for_file", "file_path"]:
            values.append(my_data.get(key, value))
    return tuple(values)


def train_model(
    headless,
    print_only,
    pretrained_model_name_or_path,
    v2,
    v_parameterization,
    sdxl,
    logging_dir,
    train_data_dir,
    reg_data_dir,
    output_dir,
    dataset_config,
    max_resolution,
    learning_rate,
    lr_scheduler,
    lr_warmup,
    train_batch_size,
    epoch,
    save_every_n_epochs,
    mixed_precision,
    save_precision,
    seed,
    num_cpu_threads_per_process,
    cache_latents,
    cache_latents_to_disk,
    caption_extension,
    enable_bucket,
    gradient_checkpointing,
    full_fp16,
    no_token_padding,
    stop_text_encoder_training_pct,
    min_bucket_reso,
    max_bucket_reso,
    # use_8bit_adam,
    xformers,
    save_model_as,
    shuffle_caption,
    save_state,
    save_state_on_train_end,
    resume,
    prior_loss_weight,
    color_aug,
    flip_aug,
    clip_skip,
    num_processes,
    num_machines,
    multi_gpu,
    gpu_ids,
    main_process_port,
    vae,
    output_name,
    max_token_length,
    max_train_epochs,
    max_data_loader_n_workers,
    mem_eff_attn,
    gradient_accumulation_steps,
    model_list,  # Keep this. Yes, it is unused here but required given the common list used
    token_string,
    init_word,
    num_vectors_per_token,
    max_train_steps,
    weights,
    template,
    keep_tokens,
    lr_scheduler_num_cycles,
    lr_scheduler_power,
    persistent_data_loader_workers,
    bucket_no_upscale,
    random_crop,
    bucket_reso_steps,
    v_pred_like_loss,
    caption_dropout_every_n_epochs,
    caption_dropout_rate,
    optimizer,
    optimizer_args,
    lr_scheduler_args,
    noise_offset_type,
    noise_offset,
    noise_offset_random_strength,
    adaptive_noise_scale,
    multires_noise_iterations,
    multires_noise_discount,
    ip_noise_gamma,
    ip_noise_gamma_random_strength,
    sample_every_n_steps,
    sample_every_n_epochs,
    sample_sampler,
    sample_prompts,
    additional_parameters,
    loss_type,
    huber_schedule,
    huber_c,
    vae_batch_size,
    min_snr_gamma,
    save_every_n_steps,
    save_last_n_steps,
    save_last_n_steps_state,
    use_wandb,
    wandb_api_key,
    wandb_run_name,
    log_tracker_name,
    log_tracker_config,
    scale_v_pred_loss_like_noise_pred,
    min_timestep,
    max_timestep,
    sdxl_no_half_vae,
    extra_accelerate_launch_args,
):
    # Get list of function parameters and values
    parameters = list(locals().items())

    log.info(f"Start training TI...")

    if not validate_paths(
        output_dir=output_dir,
        pretrained_model_name_or_path=pretrained_model_name_or_path,
        train_data_dir=train_data_dir,
        reg_data_dir=reg_data_dir,
        headless=headless,
        logging_dir=logging_dir,
        log_tracker_config=log_tracker_config,
        resume=resume,
        vae=vae,
        dataset_config=dataset_config,
    ):
        return TRAIN_BUTTON_VISIBLE

    if token_string == "":
        output_message(msg="Token string is missing", headless=headless)
        return TRAIN_BUTTON_VISIBLE

    if init_word == "":
        output_message(msg="Init word is missing", headless=headless)
        return TRAIN_BUTTON_VISIBLE

    if not print_only and check_if_model_exist(
        output_name, output_dir, save_model_as, headless
    ):
        return TRAIN_BUTTON_VISIBLE

    if dataset_config:
        log.info(
            "Dataset config toml file used, skipping total_steps, train_batch_size, gradient_accumulation_steps, epoch, reg_factor, max_train_steps calculations..."
        )
    else:
        # Get a list of all subfolders in train_data_dir
        subfolders = [
            f
            for f in os.listdir(train_data_dir)
            if os.path.isdir(os.path.join(train_data_dir, f))
        ]

        total_steps = 0

        # Loop through each subfolder and extract the number of repeats
        for folder in subfolders:
            # Extract the number of repeats from the folder name
            repeats = int(folder.split("_")[0])

            # Count the number of images in the folder
            num_images = len(
                [
                    f
                    for f, lower_f in (
                        (file, file.lower())
                        for file in os.listdir(os.path.join(train_data_dir, folder))
                    )
                    if lower_f.endswith((".jpg", ".jpeg", ".png", ".webp"))
                ]
            )

            # Calculate the total number of steps for this folder
            steps = repeats * num_images
            total_steps += steps

            # Print the result
            log.info(f"Folder {folder}: {steps} steps")

        # Print the result
        # log.info(f"{total_steps} total steps")

        if reg_data_dir == "":
            reg_factor = 1
        else:
            log.info(
                "Regularisation images are used... Will double the number of steps required..."
            )
            reg_factor = 2

        # calculate max_train_steps
        if max_train_steps == "" or max_train_steps == "0":
            max_train_steps = int(
                math.ceil(
                    float(total_steps)
                    / int(train_batch_size)
                    / int(gradient_accumulation_steps)
                    * int(epoch)
                    * int(reg_factor)
                )
            )
        else:
            max_train_steps = int(max_train_steps)

        log.info(f"max_train_steps = {max_train_steps}")

    # calculate stop encoder training
    if stop_text_encoder_training_pct == None or (
        not max_train_steps == "" or not max_train_steps == "0"
    ):
        stop_text_encoder_training = 0
    else:
        stop_text_encoder_training = math.ceil(
            float(max_train_steps) / 100 * int(stop_text_encoder_training_pct)
        )
    log.info(f"stop_text_encoder_training = {stop_text_encoder_training}")

    if not max_train_steps == "":
        lr_warmup_steps = round(float(int(lr_warmup) * int(max_train_steps) / 100))
    else:
        lr_warmup_steps = 0
    log.info(f"lr_warmup_steps = {lr_warmup_steps}")

    run_cmd = ["accelerate", "launch"]

    run_cmd = AccelerateLaunch.run_cmd(
        run_cmd=run_cmd,
        num_processes=num_processes,
        num_machines=num_machines,
        multi_gpu=multi_gpu,
        gpu_ids=gpu_ids,
        main_process_port=main_process_port,
        num_cpu_threads_per_process=num_cpu_threads_per_process,
        mixed_precision=mixed_precision,
        extra_accelerate_launch_args=extra_accelerate_launch_args,
    )

    if sdxl:
<<<<<<< HEAD
        run_cmd.append(f'{scriptdir}/sd-scripts/sdxl_train_textual_inversion.py')
    else:
        run_cmd.append(f'{scriptdir}/sd-scripts/train_textual_inversion.py')
        
=======
        run_cmd.append(f"{scriptdir}/sd-scripts/sdxl_train_textual_inversion.py")
    else:
        run_cmd.append(f"{scriptdir}/sd-scripts/train_textual_inversion.py")

>>>>>>> fddac336
    run_cmd = run_cmd_advanced_training(
        run_cmd=run_cmd,
        adaptive_noise_scale=adaptive_noise_scale,
        bucket_no_upscale=bucket_no_upscale,
        bucket_reso_steps=bucket_reso_steps,
        cache_latents=cache_latents,
        cache_latents_to_disk=cache_latents_to_disk,
        caption_dropout_every_n_epochs=caption_dropout_every_n_epochs,
        caption_extension=caption_extension,
        clip_skip=clip_skip,
        color_aug=color_aug,
        dataset_config=dataset_config,
        enable_bucket=enable_bucket,
        epoch=epoch,
        flip_aug=flip_aug,
        full_fp16=full_fp16,
        gradient_accumulation_steps=gradient_accumulation_steps,
        gradient_checkpointing=gradient_checkpointing,
        ip_noise_gamma=ip_noise_gamma,
        ip_noise_gamma_random_strength=ip_noise_gamma_random_strength,
        keep_tokens=keep_tokens,
        learning_rate=learning_rate,
        logging_dir=logging_dir,
        log_tracker_name=log_tracker_name,
        log_tracker_config=log_tracker_config,
        lr_scheduler=lr_scheduler,
        lr_scheduler_args=lr_scheduler_args,
        lr_scheduler_num_cycles=lr_scheduler_num_cycles,
        lr_scheduler_power=lr_scheduler_power,
        lr_warmup_steps=lr_warmup_steps,
        max_bucket_reso=max_bucket_reso,
        max_data_loader_n_workers=max_data_loader_n_workers,
        max_resolution=max_resolution,
        max_timestep=max_timestep,
        max_token_length=max_token_length,
        max_train_epochs=max_train_epochs,
        max_train_steps=max_train_steps,
        mem_eff_attn=mem_eff_attn,
        min_bucket_reso=min_bucket_reso,
        min_snr_gamma=min_snr_gamma,
        min_timestep=min_timestep,
        mixed_precision=mixed_precision,
        multires_noise_discount=multires_noise_discount,
        multires_noise_iterations=multires_noise_iterations,
        no_half_vae=True if sdxl and sdxl_no_half_vae else None,
        no_token_padding=no_token_padding,
        noise_offset=noise_offset,
        noise_offset_random_strength=noise_offset_random_strength,
        noise_offset_type=noise_offset_type,
        optimizer=optimizer,
        optimizer_args=optimizer_args,
        output_dir=output_dir,
        output_name=output_name,
        persistent_data_loader_workers=persistent_data_loader_workers,
        pretrained_model_name_or_path=pretrained_model_name_or_path,
        prior_loss_weight=prior_loss_weight,
        random_crop=random_crop,
        reg_data_dir=reg_data_dir,
        resume=resume,
        save_every_n_epochs=save_every_n_epochs,
        save_every_n_steps=save_every_n_steps,
        save_last_n_steps=save_last_n_steps,
        save_last_n_steps_state=save_last_n_steps_state,
        save_model_as=save_model_as,
        save_precision=save_precision,
        save_state=save_state,
        save_state_on_train_end=save_state_on_train_end,
        scale_v_pred_loss_like_noise_pred=scale_v_pred_loss_like_noise_pred,
        seed=seed,
        shuffle_caption=shuffle_caption,
        stop_text_encoder_training=stop_text_encoder_training,
        train_batch_size=train_batch_size,
        train_data_dir=train_data_dir,
        use_wandb=use_wandb,
        v2=v2,
        v_parameterization=v_parameterization,
        v_pred_like_loss=v_pred_like_loss,
        vae=vae,
        vae_batch_size=vae_batch_size,
        wandb_api_key=wandb_api_key,
        wandb_run_name=wandb_run_name,
        xformers=xformers,
        additional_parameters=additional_parameters,
        loss_type=loss_type,
        huber_schedule=huber_schedule,
        huber_c=huber_c,
    )
    run_cmd.append(f'--token_string="{shlex.quote(token_string)}"')
    run_cmd.append(f'--init_word="{shlex.quote(init_word)}"')
    run_cmd.append(f"--num_vectors_per_token={int(num_vectors_per_token)}")
    if not weights == "":
        run_cmd.append(f'--weights="{shlex.quote(weights)}"')
    if template == "object template":
        run_cmd.append("--use_object_template")
    elif template == "style template":
        run_cmd.append("--use_style_template")

    run_cmd = run_cmd_sample(
        run_cmd,
        sample_every_n_steps,
        sample_every_n_epochs,
        sample_sampler,
        sample_prompts,
        output_dir,
    )

    if print_only:
        log.warning(
            "Here is the trainer command as a reference. It will not be executed:\n"
        )
        # Reconstruct the safe command string for display
<<<<<<< HEAD
        command_to_run = ' '.join(run_cmd)
        
        print(command_to_run)

=======
        command_to_run = " ".join(run_cmd)

        print(command_to_run)

>>>>>>> fddac336
        save_to_file(command_to_run)
    else:
        # Saving config file for model
        current_datetime = datetime.now()
        formatted_datetime = current_datetime.strftime("%Y%m%d-%H%M%S")
        # config_dir = os.path.dirname(os.path.dirname(train_data_dir))
        file_path = os.path.join(output_dir, f"{output_name}_{formatted_datetime}.json")

        log.info(f"Saving training config to {file_path}...")

        SaveConfigFile(
            parameters=parameters,
            file_path=file_path,
            exclusion=["file_path", "save_as", "headless", "print_only"],
        )

        # log.info(run_cmd)

        env = os.environ.copy()
        env["PYTHONPATH"] = (
            rf"{scriptdir}{os.pathsep}{scriptdir}/sd-scripts{os.pathsep}{env.get('PYTHONPATH', '')}"
        )
        env["TF_ENABLE_ONEDNN_OPTS"] = "0"

        # Run the command

        executor.execute_command(run_cmd=run_cmd, env=env)

        return (
            gr.Button(visible=False),
            gr.Button(visible=True),
            gr.Textbox(value=time.time()),
        )


def ti_tab(headless=False, default_output_dir=None, config: dict = {}):
    dummy_db_true = gr.Checkbox(value=True, visible=False)
    dummy_db_false = gr.Checkbox(value=False, visible=False)
    dummy_headless = gr.Checkbox(value=headless, visible=False)

    current_embedding_dir = (
        default_output_dir
        if default_output_dir is not None and default_output_dir != ""
        else os.path.join(scriptdir, "outputs")
    )

    with gr.Tab("Training"), gr.Column(variant="compact"):
        gr.Markdown("Train a TI using kohya textual inversion python code...")

        # Setup Configuration Files Gradio
        with gr.Accordion("Configuration", open=False):
            configuration = ConfigurationFile(headless=headless, config=config)

        with gr.Accordion("Accelerate launch", open=False), gr.Column():
            accelerate_launch = AccelerateLaunch(config=config)

        with gr.Column():
            source_model = SourceModel(
                save_model_as_choices=[
                    "ckpt",
                    "safetensors",
                ],
                headless=headless,
                config=config,
            )

        with gr.Accordion("Folders", open=False), gr.Group():
            folders = Folders(headless=headless, config=config)

        with gr.Accordion("Dataset Preparation", open=False):
            gr.Markdown(
                "This section provide Dreambooth tools to help setup your dataset..."
            )
            gradio_dreambooth_folder_creation_tab(
                train_data_dir_input=source_model.train_data_dir,
                reg_data_dir_input=folders.reg_data_dir,
                output_dir_input=folders.output_dir,
                logging_dir_input=folders.logging_dir,
                headless=headless,
                config=config,
            )

            gradio_dataset_balancing_tab(headless=headless)

        with gr.Accordion("Parameters", open=False), gr.Column():
            with gr.Accordion("Basic", open="True"):
                with gr.Group(elem_id="basic_tab"):
                    with gr.Row():

                        def list_embedding_files(path):
                            nonlocal current_embedding_dir
                            current_embedding_dir = path
                            return list(
                                list_files(
                                    path,
                                    exts=[".pt", ".ckpt", ".safetensors"],
                                    all=True,
                                )
                            )

                        weights = gr.Dropdown(
                            label="Resume TI training (Optional. Path to existing TI embedding file to keep training)",
                            choices=[""] + list_embedding_files(current_embedding_dir),
                            value="",
                            interactive=True,
                            allow_custom_value=True,
                        )
                        create_refresh_button(
                            weights,
                            lambda: None,
                            lambda: {
                                "choices": list_embedding_files(current_embedding_dir)
                            },
                            "open_folder_small",
                        )
                        weights_file_input = gr.Button(
                            "📂",
                            elem_id="open_folder_small",
                            elem_classes=["tool"],
                            visible=(not headless),
                        )
                        weights_file_input.click(
                            get_file_path,
                            outputs=weights,
                            show_progress=False,
                        )
                        weights.change(
                            fn=lambda path: gr.Dropdown(
                                choices=[""] + list_embedding_files(path)
                            ),
                            inputs=weights,
                            outputs=weights,
                            show_progress=False,
                        )

                    with gr.Row():
                        token_string = gr.Textbox(
                            label="Token string",
                            placeholder="eg: cat",
                        )
                        init_word = gr.Textbox(
                            label="Init word",
                            value="*",
                        )
                        num_vectors_per_token = gr.Slider(
                            minimum=1,
                            maximum=75,
                            value=1,
                            step=1,
                            label="Vectors",
                        )
                        # max_train_steps = gr.Textbox(
                        #     label='Max train steps',
                        #     placeholder='(Optional) Maximum number of steps',
                        # )
                        template = gr.Dropdown(
                            label="Template",
                            choices=[
                                "caption",
                                "object template",
                                "style template",
                            ],
                            value="caption",
                        )
                    basic_training = BasicTraining(
                        learning_rate_value=1e-5,
                        lr_scheduler_value="cosine",
                        lr_warmup_value=10,
                        sdxl_checkbox=source_model.sdxl_checkbox,
                        config=config,
                    )

                    # Add SDXL Parameters
                    sdxl_params = SDXLParameters(
                        source_model.sdxl_checkbox,
                        show_sdxl_cache_text_encoder_outputs=False,
                        config=config,
                    )

            with gr.Accordion("Advanced", open=False, elem_id="advanced_tab"):
                advanced_training = AdvancedTraining(headless=headless, config=config)
                advanced_training.color_aug.change(
                    color_aug_changed,
                    inputs=[advanced_training.color_aug],
                    outputs=[basic_training.cache_latents],
                )

            with gr.Accordion("Samples", open=False, elem_id="samples_tab"):
                sample = SampleImages(config=config)

        with gr.Column(), gr.Group():
            with gr.Row():
                button_run = gr.Button("Start training", variant="primary")

                button_stop_training = gr.Button(
                    "Stop training", visible=False, variant="stop"
                )

        with gr.Column(), gr.Group():
            with gr.Row():
                button_print = gr.Button("Print training command")

        # Setup gradio tensorboard buttons
        with gr.Column(), gr.Group():
            TensorboardManager(headless=headless, logging_dir=folders.logging_dir)

        settings_list = [
            source_model.pretrained_model_name_or_path,
            source_model.v2,
            source_model.v_parameterization,
            source_model.sdxl_checkbox,
            folders.logging_dir,
            source_model.train_data_dir,
            folders.reg_data_dir,
            folders.output_dir,
            source_model.dataset_config,
            basic_training.max_resolution,
            basic_training.learning_rate,
            basic_training.lr_scheduler,
            basic_training.lr_warmup,
            basic_training.train_batch_size,
            basic_training.epoch,
            basic_training.save_every_n_epochs,
            accelerate_launch.mixed_precision,
            source_model.save_precision,
            basic_training.seed,
            accelerate_launch.num_cpu_threads_per_process,
            basic_training.cache_latents,
            basic_training.cache_latents_to_disk,
            basic_training.caption_extension,
            basic_training.enable_bucket,
            advanced_training.gradient_checkpointing,
            advanced_training.full_fp16,
            advanced_training.no_token_padding,
            basic_training.stop_text_encoder_training,
            basic_training.min_bucket_reso,
            basic_training.max_bucket_reso,
            advanced_training.xformers,
            source_model.save_model_as,
            advanced_training.shuffle_caption,
            advanced_training.save_state,
            advanced_training.save_state_on_train_end,
            advanced_training.resume,
            advanced_training.prior_loss_weight,
            advanced_training.color_aug,
            advanced_training.flip_aug,
            advanced_training.clip_skip,
            accelerate_launch.num_processes,
            accelerate_launch.num_machines,
            accelerate_launch.multi_gpu,
            accelerate_launch.gpu_ids,
            accelerate_launch.main_process_port,
            advanced_training.vae,
            source_model.output_name,
            advanced_training.max_token_length,
            basic_training.max_train_epochs,
            advanced_training.max_data_loader_n_workers,
            advanced_training.mem_eff_attn,
            advanced_training.gradient_accumulation_steps,
            source_model.model_list,
            token_string,
            init_word,
            num_vectors_per_token,
            basic_training.max_train_steps,
            weights,
            template,
            advanced_training.keep_tokens,
            basic_training.lr_scheduler_num_cycles,
            basic_training.lr_scheduler_power,
            advanced_training.persistent_data_loader_workers,
            advanced_training.bucket_no_upscale,
            advanced_training.random_crop,
            advanced_training.bucket_reso_steps,
            advanced_training.v_pred_like_loss,
            advanced_training.caption_dropout_every_n_epochs,
            advanced_training.caption_dropout_rate,
            basic_training.optimizer,
            basic_training.optimizer_args,
            basic_training.lr_scheduler_args,
            advanced_training.noise_offset_type,
            advanced_training.noise_offset,
            advanced_training.noise_offset_random_strength,
            advanced_training.adaptive_noise_scale,
            advanced_training.multires_noise_iterations,
            advanced_training.multires_noise_discount,
            advanced_training.ip_noise_gamma,
            advanced_training.ip_noise_gamma_random_strength,
            sample.sample_every_n_steps,
            sample.sample_every_n_epochs,
            sample.sample_sampler,
            sample.sample_prompts,
            advanced_training.additional_parameters,
            advanced_training.loss_type,
            advanced_training.huber_schedule,
            advanced_training.huber_c,
            advanced_training.vae_batch_size,
            advanced_training.min_snr_gamma,
            advanced_training.save_every_n_steps,
            advanced_training.save_last_n_steps,
            advanced_training.save_last_n_steps_state,
            advanced_training.use_wandb,
            advanced_training.wandb_api_key,
            advanced_training.wandb_run_name,
            advanced_training.log_tracker_name,
            advanced_training.log_tracker_config,
            advanced_training.scale_v_pred_loss_like_noise_pred,
            advanced_training.min_timestep,
            advanced_training.max_timestep,
            sdxl_params.sdxl_no_half_vae,
            accelerate_launch.extra_accelerate_launch_args,
        ]

        configuration.button_open_config.click(
            open_configuration,
            inputs=[dummy_db_true, configuration.config_file_name] + settings_list,
            outputs=[configuration.config_file_name] + settings_list,
            show_progress=False,
        )

        configuration.button_load_config.click(
            open_configuration,
            inputs=[dummy_db_false, configuration.config_file_name] + settings_list,
            outputs=[configuration.config_file_name] + settings_list,
            show_progress=False,
        )

        configuration.button_save_config.click(
            save_configuration,
            inputs=[dummy_db_false, configuration.config_file_name] + settings_list,
            outputs=[configuration.config_file_name],
            show_progress=False,
        )

        # config.button_save_as_config.click(
        #    save_configuration,
        #    inputs=[dummy_db_true, config.config_file_name] + settings_list,
        #    outputs=[config.config_file_name],
        #    show_progress=False,
        # )

        # Hidden textbox used to run the wait_for_training_to_end function to hide stop and show start at the end of the training
        run_state = gr.Textbox(value="", visible=False)
        run_state.change(
            fn=executor.wait_for_training_to_end,
            outputs=[button_run, button_stop_training],
        )

        button_run.click(
            train_model,
            inputs=[dummy_headless] + [dummy_db_false] + settings_list,
            outputs=[button_run, button_stop_training, run_state],
            show_progress=False,
        )

        button_stop_training.click(
            executor.kill_command, outputs=[button_run, button_stop_training]
        )

        button_print.click(
            train_model,
            inputs=[dummy_headless] + [dummy_db_true] + settings_list,
            show_progress=False,
        )

        return (
            source_model.train_data_dir,
            folders.reg_data_dir,
            folders.output_dir,
            folders.logging_dir,
        )<|MERGE_RESOLUTION|>--- conflicted
+++ resolved
@@ -3,10 +3,7 @@
 import math
 import os
 import shlex
-<<<<<<< HEAD
-=======
 import time
->>>>>>> fddac336
 from datetime import datetime
 from .common_gui import (
     get_executable_path,
@@ -564,17 +561,10 @@
     )
 
     if sdxl:
-<<<<<<< HEAD
-        run_cmd.append(f'{scriptdir}/sd-scripts/sdxl_train_textual_inversion.py')
-    else:
-        run_cmd.append(f'{scriptdir}/sd-scripts/train_textual_inversion.py')
-        
-=======
         run_cmd.append(f"{scriptdir}/sd-scripts/sdxl_train_textual_inversion.py")
     else:
         run_cmd.append(f"{scriptdir}/sd-scripts/train_textual_inversion.py")
 
->>>>>>> fddac336
     run_cmd = run_cmd_advanced_training(
         run_cmd=run_cmd,
         adaptive_noise_scale=adaptive_noise_scale,
@@ -686,17 +676,10 @@
             "Here is the trainer command as a reference. It will not be executed:\n"
         )
         # Reconstruct the safe command string for display
-<<<<<<< HEAD
-        command_to_run = ' '.join(run_cmd)
-        
+        command_to_run = " ".join(run_cmd)
+
         print(command_to_run)
 
-=======
-        command_to_run = " ".join(run_cmd)
-
-        print(command_to_run)
-
->>>>>>> fddac336
         save_to_file(command_to_run)
     else:
         # Saving config file for model
