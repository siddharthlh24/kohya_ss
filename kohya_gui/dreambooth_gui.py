import gradio as gr
import json
import math
import os
<<<<<<< HEAD
import shlex
=======
import time
>>>>>>> fddac336
import sys
from datetime import datetime
from .common_gui import (
    get_executable_path,
    get_file_path,
    get_saveasfile_path,
    color_aug_changed,
    run_cmd_advanced_training,
    update_my_data,
    check_if_model_exist,
    SaveConfigFile,
    save_to_file,
    scriptdir,
    validate_paths,
)
from .class_accelerate_launch import AccelerateLaunch
from .class_configuration_file import ConfigurationFile
from .class_gui_config import KohyaSSGUIConfig
from .class_source_model import SourceModel
from .class_basic_training import BasicTraining
from .class_advanced_training import AdvancedTraining
from .class_folders import Folders
from .class_command_executor import CommandExecutor

from .dreambooth_folder_creation_gui import (
    gradio_dreambooth_folder_creation_tab,
)
from .dataset_balancing_gui import gradio_dataset_balancing_tab
from .class_sample_images import SampleImages, run_cmd_sample
from .class_tensorboard import TensorboardManager

from .custom_logging import setup_logging

# Set up logging
log = setup_logging()

# Setup command executor
executor = CommandExecutor()

PYTHON = sys.executable

TRAIN_BUTTON_VISIBLE = [gr.Button(visible=True), gr.Button(visible=False)]


def save_configuration(
    save_as_bool,
    file_path,
    pretrained_model_name_or_path,
    v2,
    v_parameterization,
    sdxl,
    logging_dir,
    train_data_dir,
    reg_data_dir,
    output_dir,
    dataset_config,
    max_resolution,
    learning_rate,
    learning_rate_te,
    learning_rate_te1,
    learning_rate_te2,
    lr_scheduler,
    lr_warmup,
    train_batch_size,
    epoch,
    save_every_n_epochs,
    mixed_precision,
    save_precision,
    seed,
    num_cpu_threads_per_process,
    cache_latents,
    cache_latents_to_disk,
    caption_extension,
    enable_bucket,
    gradient_checkpointing,
    full_fp16,
    full_bf16,
    no_token_padding,
    stop_text_encoder_training,
    min_bucket_reso,
    max_bucket_reso,
    # use_8bit_adam,
    xformers,
    save_model_as,
    shuffle_caption,
    save_state,
    save_state_on_train_end,
    resume,
    prior_loss_weight,
    color_aug,
    flip_aug,
    masked_loss,
    clip_skip,
    vae,
    num_processes,
    num_machines,
    multi_gpu,
    gpu_ids,
    main_process_port,
    output_name,
    max_token_length,
    max_train_epochs,
    max_train_steps,
    max_data_loader_n_workers,
    mem_eff_attn,
    gradient_accumulation_steps,
    model_list,
    keep_tokens,
    lr_scheduler_num_cycles,
    lr_scheduler_power,
    persistent_data_loader_workers,
    bucket_no_upscale,
    random_crop,
    bucket_reso_steps,
    v_pred_like_loss,
    caption_dropout_every_n_epochs,
    caption_dropout_rate,
    optimizer,
    optimizer_args,
    lr_scheduler_args,
    noise_offset_type,
    noise_offset,
    noise_offset_random_strength,
    adaptive_noise_scale,
    multires_noise_iterations,
    multires_noise_discount,
    ip_noise_gamma,
    ip_noise_gamma_random_strength,
    sample_every_n_steps,
    sample_every_n_epochs,
    sample_sampler,
    sample_prompts,
    additional_parameters,
    loss_type,
    huber_schedule,
    huber_c,
    vae_batch_size,
    min_snr_gamma,
    weighted_captions,
    save_every_n_steps,
    save_last_n_steps,
    save_last_n_steps_state,
    use_wandb,
    wandb_api_key,
    wandb_run_name,
    log_tracker_name,
    log_tracker_config,
    scale_v_pred_loss_like_noise_pred,
    min_timestep,
    max_timestep,
    debiased_estimation_loss,
    extra_accelerate_launch_args,
):
    # Get list of function parameters and values
    parameters = list(locals().items())

    original_file_path = file_path

    if save_as_bool:
        log.info("Save as...")
        file_path = get_saveasfile_path(file_path)
    else:
        log.info("Save...")
        if file_path == None or file_path == "":
            file_path = get_saveasfile_path(file_path)

    if file_path == None or file_path == "":
        return original_file_path  # In case a file_path was provided and the user decide to cancel the open action

    # Extract the destination directory from the file path
    destination_directory = os.path.dirname(file_path)

    # Create the destination directory if it doesn't exist
    if not os.path.exists(destination_directory):
        os.makedirs(destination_directory)

    SaveConfigFile(
        parameters=parameters,
        file_path=file_path,
        exclusion=["file_path", "save_as"],
    )

    return file_path


def open_configuration(
    ask_for_file,
    file_path,
    pretrained_model_name_or_path,
    v2,
    v_parameterization,
    sdxl,
    logging_dir,
    train_data_dir,
    reg_data_dir,
    output_dir,
    dataset_config,
    max_resolution,
    learning_rate,
    learning_rate_te,
    learning_rate_te1,
    learning_rate_te2,
    lr_scheduler,
    lr_warmup,
    train_batch_size,
    epoch,
    save_every_n_epochs,
    mixed_precision,
    save_precision,
    seed,
    num_cpu_threads_per_process,
    cache_latents,
    cache_latents_to_disk,
    caption_extension,
    enable_bucket,
    gradient_checkpointing,
    full_fp16,
    full_bf16,
    no_token_padding,
    stop_text_encoder_training,
    min_bucket_reso,
    max_bucket_reso,
    # use_8bit_adam,
    xformers,
    save_model_as,
    shuffle_caption,
    save_state,
    save_state_on_train_end,
    resume,
    prior_loss_weight,
    color_aug,
    flip_aug,
    masked_loss,
    clip_skip,
    vae,
    num_processes,
    num_machines,
    multi_gpu,
    gpu_ids,
    main_process_port,
    output_name,
    max_token_length,
    max_train_epochs,
    max_train_steps,
    max_data_loader_n_workers,
    mem_eff_attn,
    gradient_accumulation_steps,
    model_list,
    keep_tokens,
    lr_scheduler_num_cycles,
    lr_scheduler_power,
    persistent_data_loader_workers,
    bucket_no_upscale,
    random_crop,
    bucket_reso_steps,
    v_pred_like_loss,
    caption_dropout_every_n_epochs,
    caption_dropout_rate,
    optimizer,
    optimizer_args,
    lr_scheduler_args,
    noise_offset_type,
    noise_offset,
    noise_offset_random_strength,
    adaptive_noise_scale,
    multires_noise_iterations,
    multires_noise_discount,
    ip_noise_gamma,
    ip_noise_gamma_random_strength,
    sample_every_n_steps,
    sample_every_n_epochs,
    sample_sampler,
    sample_prompts,
    additional_parameters,
    loss_type,
    huber_schedule,
    huber_c,
    vae_batch_size,
    min_snr_gamma,
    weighted_captions,
    save_every_n_steps,
    save_last_n_steps,
    save_last_n_steps_state,
    use_wandb,
    wandb_api_key,
    wandb_run_name,
    log_tracker_name,
    log_tracker_config,
    scale_v_pred_loss_like_noise_pred,
    min_timestep,
    max_timestep,
    debiased_estimation_loss,
    extra_accelerate_launch_args,
):
    # Get list of function parameters and values
    parameters = list(locals().items())

    original_file_path = file_path

    if ask_for_file:
        file_path = get_file_path(file_path)

    if not file_path == "" and not file_path == None:
        # load variables from JSON file
        with open(file_path, "r") as f:
            my_data = json.load(f)
            log.info("Loading config...")
            # Update values to fix deprecated use_8bit_adam checkbox and set appropriate optimizer if it is set to True
            my_data = update_my_data(my_data)
    else:
        file_path = original_file_path  # In case a file_path was provided and the user decide to cancel the open action
        my_data = {}

    values = [file_path]
    for key, value in parameters:
        # Set the value in the dictionary to the corresponding value in `my_data`, or the default value if not found
        if not key in ["ask_for_file", "file_path"]:
            values.append(my_data.get(key, value))
    return tuple(values)


def train_model(
    headless,
    print_only,
    pretrained_model_name_or_path,
    v2,
    v_parameterization,
    sdxl,
    logging_dir,
    train_data_dir,
    reg_data_dir,
    output_dir,
    dataset_config,
    max_resolution,
    learning_rate,
    learning_rate_te,
    learning_rate_te1,
    learning_rate_te2,
    lr_scheduler,
    lr_warmup,
    train_batch_size,
    epoch,
    save_every_n_epochs,
    mixed_precision,
    save_precision,
    seed,
    num_cpu_threads_per_process,
    cache_latents,
    cache_latents_to_disk,
    caption_extension,
    enable_bucket,
    gradient_checkpointing,
    full_fp16,
    full_bf16,
    no_token_padding,
    stop_text_encoder_training_pct,
    min_bucket_reso,
    max_bucket_reso,
    # use_8bit_adam,
    xformers,
    save_model_as,
    shuffle_caption,
    save_state,
    save_state_on_train_end,
    resume,
    prior_loss_weight,
    color_aug,
    flip_aug,
    masked_loss,
    clip_skip,
    vae,
    num_processes,
    num_machines,
    multi_gpu,
    gpu_ids,
    main_process_port,
    output_name,
    max_token_length,
    max_train_epochs,
    max_train_steps,
    max_data_loader_n_workers,
    mem_eff_attn,
    gradient_accumulation_steps,
    model_list,  # Keep this. Yes, it is unused here but required given the common list used
    keep_tokens,
    lr_scheduler_num_cycles,
    lr_scheduler_power,
    persistent_data_loader_workers,
    bucket_no_upscale,
    random_crop,
    bucket_reso_steps,
    v_pred_like_loss,
    caption_dropout_every_n_epochs,
    caption_dropout_rate,
    optimizer,
    optimizer_args,
    lr_scheduler_args,
    noise_offset_type,
    noise_offset,
    noise_offset_random_strength,
    adaptive_noise_scale,
    multires_noise_iterations,
    multires_noise_discount,
    ip_noise_gamma,
    ip_noise_gamma_random_strength,
    sample_every_n_steps,
    sample_every_n_epochs,
    sample_sampler,
    sample_prompts,
    additional_parameters,
    loss_type,
    huber_schedule,
    huber_c,
    vae_batch_size,
    min_snr_gamma,
    weighted_captions,
    save_every_n_steps,
    save_last_n_steps,
    save_last_n_steps_state,
    use_wandb,
    wandb_api_key,
    wandb_run_name,
    log_tracker_name,
    log_tracker_config,
    scale_v_pred_loss_like_noise_pred,
    min_timestep,
    max_timestep,
    debiased_estimation_loss,
    extra_accelerate_launch_args,
):
    # Get list of function parameters and values
    parameters = list(locals().items())

    log.info(f"Start training Dreambooth...")

    # This function validates files or folder paths. Simply add new variables containing file of folder path
    # to validate below
    if not validate_paths(
        output_dir=output_dir,
        pretrained_model_name_or_path=pretrained_model_name_or_path,
        train_data_dir=train_data_dir,
        reg_data_dir=reg_data_dir,
        headless=headless,
        logging_dir=logging_dir,
        log_tracker_config=log_tracker_config,
        resume=resume,
        vae=vae,
        dataset_config=dataset_config,
    ):
        return TRAIN_BUTTON_VISIBLE

    if not print_only and check_if_model_exist(
        output_name, output_dir, save_model_as, headless=headless
    ):
        return TRAIN_BUTTON_VISIBLE

    if dataset_config:
        log.info(
            "Dataset config toml file used, skipping total_steps, train_batch_size, gradient_accumulation_steps, epoch, reg_factor, max_train_steps calculations..."
        )
    else:
        if train_data_dir == "":
            log.error("Train data dir is empty")
            return TRAIN_BUTTON_VISIBLE

        # Get a list of all subfolders in train_data_dir, excluding hidden folders
        subfolders = [
            f
            for f in os.listdir(train_data_dir)
            if os.path.isdir(os.path.join(train_data_dir, f)) and not f.startswith(".")
        ]

        # Check if subfolders are present. If not let the user know and return
        if not subfolders:
            log.info(f"No {subfolders} were found in train_data_dir can't train...")
            return TRAIN_BUTTON_VISIBLE

        total_steps = 0

        # Loop through each subfolder and extract the number of repeats
        for folder in subfolders:
            # Extract the number of repeats from the folder name
            try:
                repeats = int(folder.split("_")[0])
            except ValueError:
                log.info(
                    f"Subfolder {folder} does not have a proper repeat value, please correct the name or remove it... can't train..."
                )
                continue

            # Count the number of images in the folder
            num_images = len(
                [
                    f
                    for f, lower_f in (
                        (file, file.lower())
                        for file in os.listdir(os.path.join(train_data_dir, folder))
                    )
                    if lower_f.endswith((".jpg", ".jpeg", ".png", ".webp"))
                ]
            )

            if num_images == 0:
                log.info(f"{folder} folder contain no images, skipping...")
            else:
                # Calculate the total number of steps for this folder
                steps = repeats * num_images
                total_steps += steps

                # Print the result
                log.info(f"Folder {folder} : steps {steps}")

        if total_steps == 0:
            log.info(
                f"No images were found in folder {train_data_dir}... please rectify!"
            )
            return TRAIN_BUTTON_VISIBLE

        # Print the result
        # log.info(f"{total_steps} total steps")

        if reg_data_dir == "":
            reg_factor = 1
        else:
            log.info(
                f"Regularisation images are used... Will double the number of steps required..."
            )
            reg_factor = 2

        if max_train_steps == "" or max_train_steps == "0":
            # calculate max_train_steps
            max_train_steps = int(
                math.ceil(
                    float(total_steps)
                    / int(train_batch_size)
                    / int(gradient_accumulation_steps)
                    * int(epoch)
                    * int(reg_factor)
                )
            )
            log.info(
                f"max_train_steps ({total_steps} / {train_batch_size} / {gradient_accumulation_steps} * {epoch} * {reg_factor}) = {max_train_steps}"
            )

    # calculate stop encoder training
    if int(stop_text_encoder_training_pct) == -1:
        stop_text_encoder_training = -1
    elif stop_text_encoder_training_pct == None or (
        not max_train_steps == "" or not max_train_steps == "0"
    ):
        stop_text_encoder_training = 0
    else:
        stop_text_encoder_training = math.ceil(
            float(max_train_steps) / 100 * int(stop_text_encoder_training_pct)
        )
    log.info(f"stop_text_encoder_training = {stop_text_encoder_training}")

    if not max_train_steps == "":
        lr_warmup_steps = round(float(int(lr_warmup) * int(max_train_steps) / 100))
    else:
        lr_warmup_steps = 0
    log.info(f"lr_warmup_steps = {lr_warmup_steps}")

    run_cmd = ["accelerate", "launch"]

    run_cmd = AccelerateLaunch.run_cmd(
        run_cmd=run_cmd,
        num_processes=num_processes,
        num_machines=num_machines,
        multi_gpu=multi_gpu,
        gpu_ids=gpu_ids,
        main_process_port=main_process_port,
        num_cpu_threads_per_process=num_cpu_threads_per_process,
        mixed_precision=mixed_precision,
        extra_accelerate_launch_args=extra_accelerate_launch_args,
    )

    if sdxl:
<<<<<<< HEAD
        run_cmd.append(f'{scriptdir}/sd-scripts/sdxl_train.py')
    else:
        run_cmd.append(f'{scriptdir}/sd-scripts/train_db.py')
=======
        run_cmd.append(f"{scriptdir}/sd-scripts/sdxl_train.py")
    else:
        run_cmd.append(f"{scriptdir}/sd-scripts/train_db.py")
>>>>>>> fddac336

    # Initialize a dictionary with always-included keyword arguments
    kwargs_for_training = {
        "adaptive_noise_scale": adaptive_noise_scale,
        "bucket_no_upscale": bucket_no_upscale,
        "bucket_reso_steps": bucket_reso_steps,
        "cache_latents": cache_latents,
        "cache_latents_to_disk": cache_latents_to_disk,
        "caption_dropout_every_n_epochs": caption_dropout_every_n_epochs,
        "caption_dropout_rate": caption_dropout_rate,
        "caption_extension": caption_extension,
        "clip_skip": clip_skip,
        "color_aug": color_aug,
        "dataset_config": dataset_config,
        "debiased_estimation_loss": debiased_estimation_loss,
        "enable_bucket": enable_bucket,
        "epoch": epoch,
        "flip_aug": flip_aug,
        "masked_loss": masked_loss,
        "full_bf16": full_bf16,
        "full_fp16": full_fp16,
        "gradient_accumulation_steps": gradient_accumulation_steps,
        "gradient_checkpointing": gradient_checkpointing,
        "ip_noise_gamma": ip_noise_gamma,
        "ip_noise_gamma_random_strength": ip_noise_gamma_random_strength,
        "keep_tokens": keep_tokens,
        "learning_rate": learning_rate,
        "logging_dir": logging_dir,
        "log_tracker_name": log_tracker_name,
        "log_tracker_config": log_tracker_config,
        "lr_scheduler": lr_scheduler,
        "lr_scheduler_args": lr_scheduler_args,
        "lr_scheduler_num_cycles": lr_scheduler_num_cycles,
        "lr_scheduler_power": lr_scheduler_power,
        "lr_warmup_steps": lr_warmup_steps,
        "max_bucket_reso": max_bucket_reso,
        "max_data_loader_n_workers": max_data_loader_n_workers,
        "max_resolution": max_resolution,
        "max_timestep": max_timestep,
        "max_token_length": max_token_length,
        "max_train_epochs": max_train_epochs,
        "max_train_steps": max_train_steps,
        "mem_eff_attn": mem_eff_attn,
        "min_bucket_reso": min_bucket_reso,
        "min_snr_gamma": min_snr_gamma,
        "min_timestep": min_timestep,
        "mixed_precision": mixed_precision,
        "multires_noise_discount": multires_noise_discount,
        "multires_noise_iterations": multires_noise_iterations,
        "no_token_padding": no_token_padding,
        "noise_offset": noise_offset,
        "noise_offset_random_strength": noise_offset_random_strength,
        "noise_offset_type": noise_offset_type,
        "optimizer": optimizer,
        "optimizer_args": optimizer_args,
        "output_dir": output_dir,
        "output_name": output_name,
        "persistent_data_loader_workers": persistent_data_loader_workers,
        "pretrained_model_name_or_path": pretrained_model_name_or_path,
        "prior_loss_weight": prior_loss_weight,
        "random_crop": random_crop,
        "reg_data_dir": reg_data_dir,
        "resume": resume,
        "save_every_n_epochs": save_every_n_epochs,
        "save_every_n_steps": save_every_n_steps,
        "save_last_n_steps": save_last_n_steps,
        "save_last_n_steps_state": save_last_n_steps_state,
        "save_model_as": save_model_as,
        "save_precision": save_precision,
        "save_state": save_state,
        "save_state_on_train_end": save_state_on_train_end,
        "scale_v_pred_loss_like_noise_pred": scale_v_pred_loss_like_noise_pred,
        "seed": seed,
        "shuffle_caption": shuffle_caption,
        "stop_text_encoder_training": stop_text_encoder_training,
        "train_batch_size": train_batch_size,
        "train_data_dir": train_data_dir,
        "use_wandb": use_wandb,
        "v2": v2,
        "v_parameterization": v_parameterization,
        "v_pred_like_loss": v_pred_like_loss,
        "vae": vae,
        "vae_batch_size": vae_batch_size,
        "wandb_api_key": wandb_api_key,
        "wandb_run_name": wandb_run_name,
        "weighted_captions": weighted_captions,
        "xformers": xformers,
        "additional_parameters": additional_parameters,
        "loss_type": loss_type,
        "huber_schedule": huber_schedule,
        "huber_c": huber_c,
    }

    # Conditionally include specific keyword arguments based on sdxl
    if sdxl:
        kwargs_for_training["learning_rate_te1"] = learning_rate_te1
        kwargs_for_training["learning_rate_te2"] = learning_rate_te2
    else:
        kwargs_for_training["learning_rate_te"] = learning_rate_te

    # Pass the dynamically constructed keyword arguments to the function
    run_cmd = run_cmd_advanced_training(run_cmd=run_cmd, **kwargs_for_training)

    run_cmd = run_cmd_sample(
        run_cmd,
        sample_every_n_steps,
        sample_every_n_epochs,
        sample_sampler,
        sample_prompts,
        output_dir,
    )

    if print_only:
        log.warning(
            "Here is the trainer command as a reference. It will not be executed:\n"
        )
        # Reconstruct the safe command string for display
<<<<<<< HEAD
        command_to_run = ' '.join(run_cmd)
        
        print(command_to_run)

=======
        command_to_run = " ".join(run_cmd)

        print(command_to_run)

>>>>>>> fddac336
        save_to_file(command_to_run)
    else:
        # Saving config file for model
        current_datetime = datetime.now()
        formatted_datetime = current_datetime.strftime("%Y%m%d-%H%M%S")
        # config_dir = os.path.dirname(os.path.dirname(train_data_dir))
        file_path = os.path.join(output_dir, f"{output_name}_{formatted_datetime}.json")

        log.info(f"Saving training config to {file_path}...")

        SaveConfigFile(
            parameters=parameters,
            file_path=file_path,
            exclusion=["file_path", "save_as", "headless", "print_only"],
        )

        # log.info(run_cmd)

        env = os.environ.copy()
        env["PYTHONPATH"] = (
            rf"{scriptdir}{os.pathsep}{scriptdir}/sd-scripts{os.pathsep}{env.get('PYTHONPATH', '')}"
        )
        env["TF_ENABLE_ONEDNN_OPTS"] = "0"

        # Run the command

        executor.execute_command(run_cmd=run_cmd, env=env)

        return (
            gr.Button(visible=False),
            gr.Button(visible=True),
            gr.Textbox(value=time.time()),
        )


def dreambooth_tab(
    # train_data_dir=gr.Textbox(),
    # reg_data_dir=gr.Textbox(),
    # output_dir=gr.Textbox(),
    # logging_dir=gr.Textbox(),
    headless=False,
    config: KohyaSSGUIConfig = {},
):
    dummy_db_true = gr.Checkbox(value=True, visible=False)
    dummy_db_false = gr.Checkbox(value=False, visible=False)
    dummy_headless = gr.Checkbox(value=headless, visible=False)

    with gr.Tab("Training"), gr.Column(variant="compact"):
        gr.Markdown("Train a custom model using kohya dreambooth python code...")

        # Setup Configuration Files Gradio
        with gr.Accordion("Configuration", open=False):
            configuration = ConfigurationFile(headless=headless, config=config)

        with gr.Accordion("Accelerate launch", open=False), gr.Column():
            accelerate_launch = AccelerateLaunch(config=config)

        with gr.Column():
            source_model = SourceModel(headless=headless, config=config)

        with gr.Accordion("Folders", open=False), gr.Group():
            folders = Folders(headless=headless, config=config)

        with gr.Accordion("Dataset Preparation", open=False):
            gr.Markdown(
                "This section provide Dreambooth tools to help setup your dataset..."
            )
            gradio_dreambooth_folder_creation_tab(
                train_data_dir_input=source_model.train_data_dir,
                reg_data_dir_input=folders.reg_data_dir,
                output_dir_input=folders.output_dir,
                logging_dir_input=folders.logging_dir,
                headless=headless,
                config=config,
            )

            gradio_dataset_balancing_tab(headless=headless)

        with gr.Accordion("Parameters", open=False), gr.Column():
            with gr.Accordion("Basic", open="True"):
                with gr.Group(elem_id="basic_tab"):
                    basic_training = BasicTraining(
                        learning_rate_value=1e-5,
                        lr_scheduler_value="cosine",
                        lr_warmup_value=10,
                        dreambooth=True,
                        sdxl_checkbox=source_model.sdxl_checkbox,
                        config=config,
                    )

            with gr.Accordion("Advanced", open=False, elem_id="advanced_tab"):
                advanced_training = AdvancedTraining(headless=headless, config=config)
                advanced_training.color_aug.change(
                    color_aug_changed,
                    inputs=[advanced_training.color_aug],
                    outputs=[basic_training.cache_latents],
                )

            with gr.Accordion("Samples", open=False, elem_id="samples_tab"):
                sample = SampleImages(config=config)

        with gr.Column(), gr.Group():
            with gr.Row():
                button_run = gr.Button("Start training", variant="primary")

                button_stop_training = gr.Button(
                    "Stop training", visible=False, variant="stop"
                )

        with gr.Column(), gr.Group():
            with gr.Row():
                button_print = gr.Button("Print training command")

        # Setup gradio tensorboard buttons
        with gr.Column(), gr.Group():
            TensorboardManager(headless=headless, logging_dir=folders.logging_dir)

        settings_list = [
            source_model.pretrained_model_name_or_path,
            source_model.v2,
            source_model.v_parameterization,
            source_model.sdxl_checkbox,
            folders.logging_dir,
            source_model.train_data_dir,
            folders.reg_data_dir,
            folders.output_dir,
            source_model.dataset_config,
            basic_training.max_resolution,
            basic_training.learning_rate,
            basic_training.learning_rate_te,
            basic_training.learning_rate_te1,
            basic_training.learning_rate_te2,
            basic_training.lr_scheduler,
            basic_training.lr_warmup,
            basic_training.train_batch_size,
            basic_training.epoch,
            basic_training.save_every_n_epochs,
            accelerate_launch.mixed_precision,
            source_model.save_precision,
            basic_training.seed,
            accelerate_launch.num_cpu_threads_per_process,
            basic_training.cache_latents,
            basic_training.cache_latents_to_disk,
            basic_training.caption_extension,
            basic_training.enable_bucket,
            advanced_training.gradient_checkpointing,
            advanced_training.full_fp16,
            advanced_training.full_bf16,
            advanced_training.no_token_padding,
            basic_training.stop_text_encoder_training,
            basic_training.min_bucket_reso,
            basic_training.max_bucket_reso,
            advanced_training.xformers,
            source_model.save_model_as,
            advanced_training.shuffle_caption,
            advanced_training.save_state,
            advanced_training.save_state_on_train_end,
            advanced_training.resume,
            advanced_training.prior_loss_weight,
            advanced_training.color_aug,
            advanced_training.flip_aug,
            advanced_training.masked_loss,
            advanced_training.clip_skip,
            advanced_training.vae,
            accelerate_launch.num_processes,
            accelerate_launch.num_machines,
            accelerate_launch.multi_gpu,
            accelerate_launch.gpu_ids,
            accelerate_launch.main_process_port,
            source_model.output_name,
            advanced_training.max_token_length,
            basic_training.max_train_epochs,
            basic_training.max_train_steps,
            advanced_training.max_data_loader_n_workers,
            advanced_training.mem_eff_attn,
            advanced_training.gradient_accumulation_steps,
            source_model.model_list,
            advanced_training.keep_tokens,
            basic_training.lr_scheduler_num_cycles,
            basic_training.lr_scheduler_power,
            advanced_training.persistent_data_loader_workers,
            advanced_training.bucket_no_upscale,
            advanced_training.random_crop,
            advanced_training.bucket_reso_steps,
            advanced_training.v_pred_like_loss,
            advanced_training.caption_dropout_every_n_epochs,
            advanced_training.caption_dropout_rate,
            basic_training.optimizer,
            basic_training.optimizer_args,
            basic_training.lr_scheduler_args,
            advanced_training.noise_offset_type,
            advanced_training.noise_offset,
            advanced_training.noise_offset_random_strength,
            advanced_training.adaptive_noise_scale,
            advanced_training.multires_noise_iterations,
            advanced_training.multires_noise_discount,
            advanced_training.ip_noise_gamma,
            advanced_training.ip_noise_gamma_random_strength,
            sample.sample_every_n_steps,
            sample.sample_every_n_epochs,
            sample.sample_sampler,
            sample.sample_prompts,
            advanced_training.additional_parameters,
            advanced_training.loss_type,
            advanced_training.huber_schedule,
            advanced_training.huber_c,
            advanced_training.vae_batch_size,
            advanced_training.min_snr_gamma,
            advanced_training.weighted_captions,
            advanced_training.save_every_n_steps,
            advanced_training.save_last_n_steps,
            advanced_training.save_last_n_steps_state,
            advanced_training.use_wandb,
            advanced_training.wandb_api_key,
            advanced_training.wandb_run_name,
            advanced_training.log_tracker_name,
            advanced_training.log_tracker_config,
            advanced_training.scale_v_pred_loss_like_noise_pred,
            advanced_training.min_timestep,
            advanced_training.max_timestep,
            advanced_training.debiased_estimation_loss,
            accelerate_launch.extra_accelerate_launch_args,
        ]

        configuration.button_open_config.click(
            open_configuration,
            inputs=[dummy_db_true, configuration.config_file_name] + settings_list,
            outputs=[configuration.config_file_name] + settings_list,
            show_progress=False,
        )

        configuration.button_load_config.click(
            open_configuration,
            inputs=[dummy_db_false, configuration.config_file_name] + settings_list,
            outputs=[configuration.config_file_name] + settings_list,
            show_progress=False,
        )

        configuration.button_save_config.click(
            save_configuration,
            inputs=[dummy_db_false, configuration.config_file_name] + settings_list,
            outputs=[configuration.config_file_name],
            show_progress=False,
        )

        # config.button_save_as_config.click(
        #    save_configuration,
        #    inputs=[dummy_db_true, config.config_file_name] + settings_list,
        #    outputs=[config.config_file_name],
        #    show_progress=False,
        # )

        # def wait_for_training_to_end():
        #     while executor.is_running():
        #         time.sleep(1)
        #         log.debug("Waiting for training to end...")
        #     log.info("Training has ended.")
        #     return gr.Button(visible=True), gr.Button(visible=False)

        # Hidden textbox used to run the wait_for_training_to_end function to hide stop and show start at the end of the training
        run_state = gr.Textbox(value="", visible=False)
        run_state.change(
            fn=executor.wait_for_training_to_end,
            outputs=[button_run, button_stop_training],
        )

        button_run.click(
            train_model,
            inputs=[dummy_headless] + [dummy_db_false] + settings_list,
            outputs=[button_run, button_stop_training, run_state],
            show_progress=False,
        )

        button_stop_training.click(
            executor.kill_command, outputs=[button_run, button_stop_training]
        )

        button_print.click(
            train_model,
            inputs=[dummy_headless] + [dummy_db_true] + settings_list,
            show_progress=False,
        )

        return (
            source_model.train_data_dir,
            folders.reg_data_dir,
            folders.output_dir,
            folders.logging_dir,
        )<|MERGE_RESOLUTION|>--- conflicted
+++ resolved
@@ -2,11 +2,7 @@
 import json
 import math
 import os
-<<<<<<< HEAD
-import shlex
-=======
 import time
->>>>>>> fddac336
 import sys
 from datetime import datetime
 from .common_gui import (
@@ -585,15 +581,9 @@
     )
 
     if sdxl:
-<<<<<<< HEAD
-        run_cmd.append(f'{scriptdir}/sd-scripts/sdxl_train.py')
-    else:
-        run_cmd.append(f'{scriptdir}/sd-scripts/train_db.py')
-=======
         run_cmd.append(f"{scriptdir}/sd-scripts/sdxl_train.py")
     else:
         run_cmd.append(f"{scriptdir}/sd-scripts/train_db.py")
->>>>>>> fddac336
 
     # Initialize a dictionary with always-included keyword arguments
     kwargs_for_training = {
@@ -711,17 +701,10 @@
             "Here is the trainer command as a reference. It will not be executed:\n"
         )
         # Reconstruct the safe command string for display
-<<<<<<< HEAD
-        command_to_run = ' '.join(run_cmd)
-        
+        command_to_run = " ".join(run_cmd)
+
         print(command_to_run)
 
-=======
-        command_to_run = " ".join(run_cmd)
-
-        print(command_to_run)
-
->>>>>>> fddac336
         save_to_file(command_to_run)
     else:
         # Saving config file for model
