--- conflicted
+++ resolved
@@ -35,10 +35,7 @@
 from .class_huggingface import HuggingFace
 from .class_metadata import MetaData
 from .class_sdxl_parameters import SDXLParameters
-<<<<<<< HEAD
-=======
 from .class_flux1 import flux1Training
->>>>>>> ed55e819
 
 from .dreambooth_folder_creation_gui import (
     gradio_dreambooth_folder_creation_tab,
@@ -712,11 +709,7 @@
 
     if not validate_model_path(vae):
         return TRAIN_BUTTON_VISIBLE
-<<<<<<< HEAD
-    
-=======
-
->>>>>>> ed55e819
+
     #
     # End of path validation
     #
@@ -885,12 +878,6 @@
         max_train_steps = int(max_train_steps)
 
     if sdxl:
-<<<<<<< HEAD
-        train_text_encoder = (
-            (learning_rate_te1 != None and learning_rate_te1 > 0) or
-            (learning_rate_te2 != None and learning_rate_te2 > 0)
-        )
-=======
         train_text_encoder = (learning_rate_te1 != None and learning_rate_te1 > 0) or (
             learning_rate_te2 != None and learning_rate_te2 > 0
         )
@@ -902,7 +889,6 @@
         fused_backward_pass_value = flux_fused_backward_pass
     else:
         fused_backward_pass_value = fused_backward_pass
->>>>>>> ed55e819
 
     # def save_huggingface_to_toml(self, toml_file_path: str):
     config_toml_data = {
@@ -914,10 +900,7 @@
         "cache_latents": cache_latents,
         "cache_latents_to_disk": cache_latents_to_disk,
         "cache_text_encoder_outputs": cache_text_encoder_outputs,
-<<<<<<< HEAD
-=======
         "cache_text_encoder_outputs_to_disk": cache_text_encoder_outputs_to_disk,
->>>>>>> ed55e819
         "caption_dropout_every_n_epochs": int(caption_dropout_every_n_epochs),
         "caption_dropout_rate": caption_dropout_rate,
         "caption_extension": caption_extension,
@@ -934,15 +917,10 @@
         "fp8_base": fp8_base,
         "full_bf16": full_bf16,
         "full_fp16": full_fp16,
-<<<<<<< HEAD
-        "fused_backward_pass": fused_backward_pass,
-        "fused_optimizer_groups": int(fused_optimizer_groups) if fused_optimizer_groups > 0 else None,
-=======
         "fused_backward_pass": fused_backward_pass_value,
         "fused_optimizer_groups": (
             int(fused_optimizer_groups) if fused_optimizer_groups > 0 else None
         ),
->>>>>>> ed55e819
         "gradient_accumulation_steps": int(gradient_accumulation_steps),
         "gradient_checkpointing": gradient_checkpointing,
         "huber_c": huber_c,
@@ -957,15 +935,9 @@
         "ip_noise_gamma_random_strength": ip_noise_gamma_random_strength,
         "keep_tokens": int(keep_tokens),
         "learning_rate": learning_rate,  # both for sd1.5 and sdxl
-<<<<<<< HEAD
-        "learning_rate_te": learning_rate_te if not sdxl else None, # only for sd1.5
-        "learning_rate_te1": learning_rate_te1 if sdxl else None, # only for sdxl
-        "learning_rate_te2": learning_rate_te2 if sdxl else None, # only for sdxl
-=======
         "learning_rate_te": learning_rate_te if not sdxl else None,  # only for sd1.5
         "learning_rate_te1": learning_rate_te1 if sdxl else None,  # only for sdxl
         "learning_rate_te2": learning_rate_te2 if sdxl else None,  # only for sdxl
->>>>>>> ed55e819
         "logging_dir": logging_dir,
         "log_config": log_config,
         "log_tracker_config": log_tracker_config,
