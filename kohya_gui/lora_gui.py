import gradio as gr
import json
import math
import os
<<<<<<< HEAD
import shlex
=======
import time
>>>>>>> fddac336

from datetime import datetime
from .common_gui import (
    get_executable_path,
    get_file_path,
    get_any_file_path,
    get_saveasfile_path,
    color_aug_changed,
    run_cmd_advanced_training,
    update_my_data,
    check_if_model_exist,
    output_message,
    SaveConfigFile,
    save_to_file,
    scriptdir,
    validate_paths,
)
from .class_accelerate_launch import AccelerateLaunch
from .class_configuration_file import ConfigurationFile
from .class_source_model import SourceModel
from .class_basic_training import BasicTraining
from .class_advanced_training import AdvancedTraining
from .class_sdxl_parameters import SDXLParameters
from .class_folders import Folders
from .class_command_executor import CommandExecutor
from .class_tensorboard import TensorboardManager
from .class_sample_images import SampleImages, run_cmd_sample
from .class_lora_tab import LoRATools

from .dreambooth_folder_creation_gui import (
    gradio_dreambooth_folder_creation_tab,
)
from .dataset_balancing_gui import gradio_dataset_balancing_tab

from .custom_logging import setup_logging

# Set up logging
log = setup_logging()

# Setup command executor
executor = CommandExecutor()

button_run = gr.Button("Start training", variant="primary")

button_stop_training = gr.Button("Stop training", visible=False)

document_symbol = "\U0001F4C4"  # 📄


presets_dir = rf"{scriptdir}/presets"

TRAIN_BUTTON_VISIBLE = [gr.Button(visible=True), gr.Button(visible=False)]


def update_network_args_with_kohya_lora_vars(
    network_args: str, kohya_lora_var_list: list, vars: dict
) -> str:
    """
    Update network arguments with Kohya LoRA variables.

    Args:
        network_args (str): The network arguments.
        kohya_lora_var_list (list): The list of Kohya LoRA variables.
        vars (dict): The dictionary of variables.

    Returns:
        str: The updated network arguments.
    """
    # Filter out variables that are in the Kohya LoRA variable list and have a value
    kohya_lora_vars = {
        key: value for key, value in vars if key in kohya_lora_var_list and value
    }

    # Iterate over the Kohya LoRA variables and append them to the network arguments
    for key, value in kohya_lora_vars.items():
        # Append each variable as a key-value pair to the network_args
        network_args += f' {key}="{value}"'
    return network_args


def save_configuration(
    save_as_bool,
    file_path,
    pretrained_model_name_or_path,
    v2,
    v_parameterization,
    sdxl,
    logging_dir,
    train_data_dir,
    reg_data_dir,
    output_dir,
    dataset_config,
    max_resolution,
    learning_rate,
    lr_scheduler,
    lr_warmup,
    train_batch_size,
    epoch,
    save_every_n_epochs,
    mixed_precision,
    save_precision,
    seed,
    num_cpu_threads_per_process,
    cache_latents,
    cache_latents_to_disk,
    caption_extension,
    enable_bucket,
    gradient_checkpointing,
    fp8_base,
    full_fp16,
    # no_token_padding,
    stop_text_encoder_training,
    min_bucket_reso,
    max_bucket_reso,
    # use_8bit_adam,
    xformers,
    save_model_as,
    shuffle_caption,
    save_state,
    save_state_on_train_end,
    resume,
    prior_loss_weight,
    text_encoder_lr,
    unet_lr,
    network_dim,
    lora_network_weights,
    dim_from_weights,
    color_aug,
    flip_aug,
    masked_loss,
    clip_skip,
    num_processes,
    num_machines,
    multi_gpu,
    gpu_ids,
    main_process_port,
    gradient_accumulation_steps,
    mem_eff_attn,
    output_name,
    model_list,
    max_token_length,
    max_train_epochs,
    max_train_steps,
    max_data_loader_n_workers,
    network_alpha,
    training_comment,
    keep_tokens,
    lr_scheduler_num_cycles,
    lr_scheduler_power,
    persistent_data_loader_workers,
    bucket_no_upscale,
    random_crop,
    bucket_reso_steps,
    v_pred_like_loss,
    caption_dropout_every_n_epochs,
    caption_dropout_rate,
    optimizer,
    optimizer_args,
    lr_scheduler_args,
    max_grad_norm,
    noise_offset_type,
    noise_offset,
    noise_offset_random_strength,
    adaptive_noise_scale,
    multires_noise_iterations,
    multires_noise_discount,
    ip_noise_gamma,
    ip_noise_gamma_random_strength,
    LoRA_type,
    factor,
    bypass_mode,
    dora_wd,
    use_cp,
    use_tucker,
    use_scalar,
    rank_dropout_scale,
    constrain,
    rescaled,
    train_norm,
    decompose_both,
    train_on_input,
    conv_dim,
    conv_alpha,
    sample_every_n_steps,
    sample_every_n_epochs,
    sample_sampler,
    sample_prompts,
    additional_parameters,
    loss_type,
    huber_schedule,
    huber_c,
    vae_batch_size,
    min_snr_gamma,
    down_lr_weight,
    mid_lr_weight,
    up_lr_weight,
    block_lr_zero_threshold,
    block_dims,
    block_alphas,
    conv_block_dims,
    conv_block_alphas,
    weighted_captions,
    unit,
    save_every_n_steps,
    save_last_n_steps,
    save_last_n_steps_state,
    use_wandb,
    wandb_api_key,
    wandb_run_name,
    log_tracker_name,
    log_tracker_config,
    scale_v_pred_loss_like_noise_pred,
    scale_weight_norms,
    network_dropout,
    rank_dropout,
    module_dropout,
    sdxl_cache_text_encoder_outputs,
    sdxl_no_half_vae,
    full_bf16,
    min_timestep,
    max_timestep,
    vae,
    LyCORIS_preset,
    debiased_estimation_loss,
    extra_accelerate_launch_args,
):
    # Get list of function parameters and values
    parameters = list(locals().items())

    original_file_path = file_path

    # If saving as a new file, get the file path for saving
    if save_as_bool:
        log.info("Save as...")
        file_path = get_saveasfile_path(file_path)
    # If not saving as a new file, check if a file path was provided
    else:
        log.info("Save...")
        # If no file path was provided, get the file path for saving
        if file_path == None or file_path == "":
            file_path = get_saveasfile_path(file_path)

    # Log the file path for debugging purposes
    log.debug(file_path)

    # If no file path was provided, return the original file path
    if file_path == None or file_path == "":
        return original_file_path  # In case a file_path was provided and the user decide to cancel the open action

    # Extract the destination directory from the file path
    destination_directory = os.path.dirname(file_path)

    # Create the destination directory if it doesn't exist
    if not os.path.exists(destination_directory):
        os.makedirs(destination_directory)

    # Save the configuration file
    SaveConfigFile(
        parameters=parameters,
        file_path=file_path,
        exclusion=["file_path", "save_as"],
    )

    # Return the file path of the saved configuration
    return file_path


def open_configuration(
    ask_for_file,
    apply_preset,
    file_path,
    pretrained_model_name_or_path,
    v2,
    v_parameterization,
    sdxl,
    logging_dir,
    train_data_dir,
    reg_data_dir,
    output_dir,
    dataset_config,
    max_resolution,
    learning_rate,
    lr_scheduler,
    lr_warmup,
    train_batch_size,
    epoch,
    save_every_n_epochs,
    mixed_precision,
    save_precision,
    seed,
    num_cpu_threads_per_process,
    cache_latents,
    cache_latents_to_disk,
    caption_extension,
    enable_bucket,
    gradient_checkpointing,
    fp8_base,
    full_fp16,
    # no_token_padding,
    stop_text_encoder_training,
    min_bucket_reso,
    max_bucket_reso,
    # use_8bit_adam,
    xformers,
    save_model_as,
    shuffle_caption,
    save_state,
    save_state_on_train_end,
    resume,
    prior_loss_weight,
    text_encoder_lr,
    unet_lr,
    network_dim,
    lora_network_weights,
    dim_from_weights,
    color_aug,
    flip_aug,
    masked_loss,
    clip_skip,
    num_processes,
    num_machines,
    multi_gpu,
    gpu_ids,
    main_process_port,
    gradient_accumulation_steps,
    mem_eff_attn,
    output_name,
    model_list,
    max_token_length,
    max_train_epochs,
    max_train_steps,
    max_data_loader_n_workers,
    network_alpha,
    training_comment,
    keep_tokens,
    lr_scheduler_num_cycles,
    lr_scheduler_power,
    persistent_data_loader_workers,
    bucket_no_upscale,
    random_crop,
    bucket_reso_steps,
    v_pred_like_loss,
    caption_dropout_every_n_epochs,
    caption_dropout_rate,
    optimizer,
    optimizer_args,
    lr_scheduler_args,
    max_grad_norm,
    noise_offset_type,
    noise_offset,
    noise_offset_random_strength,
    adaptive_noise_scale,
    multires_noise_iterations,
    multires_noise_discount,
    ip_noise_gamma,
    ip_noise_gamma_random_strength,
    LoRA_type,
    factor,
    bypass_mode,
    dora_wd,
    use_cp,
    use_tucker,
    use_scalar,
    rank_dropout_scale,
    constrain,
    rescaled,
    train_norm,
    decompose_both,
    train_on_input,
    conv_dim,
    conv_alpha,
    sample_every_n_steps,
    sample_every_n_epochs,
    sample_sampler,
    sample_prompts,
    additional_parameters,
    loss_type,
    huber_schedule,
    huber_c,
    vae_batch_size,
    min_snr_gamma,
    down_lr_weight,
    mid_lr_weight,
    up_lr_weight,
    block_lr_zero_threshold,
    block_dims,
    block_alphas,
    conv_block_dims,
    conv_block_alphas,
    weighted_captions,
    unit,
    save_every_n_steps,
    save_last_n_steps,
    save_last_n_steps_state,
    use_wandb,
    wandb_api_key,
    wandb_run_name,
    log_tracker_name,
    log_tracker_config,
    scale_v_pred_loss_like_noise_pred,
    scale_weight_norms,
    network_dropout,
    rank_dropout,
    module_dropout,
    sdxl_cache_text_encoder_outputs,
    sdxl_no_half_vae,
    full_bf16,
    min_timestep,
    max_timestep,
    vae,
    LyCORIS_preset,
    debiased_estimation_loss,
    extra_accelerate_launch_args,
    training_preset,
):
    # Get list of function parameters and values
    parameters = list(locals().items())

    # Determines if a preset configuration is being applied
    if apply_preset:
        if training_preset != "none":
            log.info(f"Applying preset {training_preset}...")
            file_path = rf"{presets_dir}/lora/{training_preset}.json"
    else:
        # If not applying a preset, set the `training_preset` field to an empty string
        # Find the index of the `training_preset` parameter using the `index()` method
        training_preset_index = parameters.index(("training_preset", training_preset))

        # Update the value of `training_preset` by directly assigning an empty string value
        parameters[training_preset_index] = ("training_preset", "none")

    # Store the original file path for potential reuse
    original_file_path = file_path

    # Request a file path from the user if required
    if ask_for_file:
        file_path = get_file_path(file_path)

    # Proceed if the file path is valid (not empty or None)
    if not file_path == "" and not file_path == None:
        # Check if the file exists before opening it
        if not os.path.isfile(file_path):
            log.error(f"Config file {file_path} does not exist.")
            return

        # Load variables from JSON file
        with open(file_path, "r") as f:
            my_data = json.load(f)
            log.info("Loading config...")

            # Update values to fix deprecated options, set appropriate optimizer if it is set to True, etc.
            my_data = update_my_data(my_data)
    else:
        # Reset the file path to the original if the operation was cancelled or invalid
        file_path = original_file_path  # In case a file_path was provided and the user decides to cancel the open action
        my_data = {}  # Initialize an empty dict if no data was loaded

    values = [file_path]
    # Iterate over parameters to set their values from `my_data` or use default if not found
    for key, value in parameters:
        if not key in ["ask_for_file", "apply_preset", "file_path"]:
            json_value = my_data.get(key)
            # Append the value from JSON if present; otherwise, use the parameter's default value
            values.append(json_value if json_value is not None else value)

    # Display LoCon parameters based on the 'LoRA_type' from the loaded data
    # This section dynamically adjusts visibility of certain parameters in the UI
    if my_data.get("LoRA_type", "Standard") in {
        "LoCon",
        "Kohya DyLoRA",
        "Kohya LoCon",
        "LoRA-FA",
        "LyCORIS/Diag-OFT",
        "LyCORIS/DyLoRA",
        "LyCORIS/LoHa",
        "LyCORIS/LoKr",
        "LyCORIS/LoCon",
        "LyCORIS/GLoRA",
    }:
        values.append(gr.Row(visible=True))
    else:
        values.append(gr.Row(visible=False))

    return tuple(values)


def train_model(
    headless,
    print_only,
    pretrained_model_name_or_path,
    v2,
    v_parameterization,
    sdxl,
    logging_dir,
    train_data_dir,
    reg_data_dir,
    output_dir,
    dataset_config,
    max_resolution,
    learning_rate,
    lr_scheduler,
    lr_warmup,
    train_batch_size,
    epoch,
    save_every_n_epochs,
    mixed_precision,
    save_precision,
    seed,
    num_cpu_threads_per_process,
    cache_latents,
    cache_latents_to_disk,
    caption_extension,
    enable_bucket,
    gradient_checkpointing,
    fp8_base,
    full_fp16,
    # no_token_padding,
    stop_text_encoder_training_pct,
    min_bucket_reso,
    max_bucket_reso,
    # use_8bit_adam,
    xformers,
    save_model_as,
    shuffle_caption,
    save_state,
    save_state_on_train_end,
    resume,
    prior_loss_weight,
    text_encoder_lr,
    unet_lr,
    network_dim,
    lora_network_weights,
    dim_from_weights,
    color_aug,
    flip_aug,
    masked_loss,
    clip_skip,
    num_processes,
    num_machines,
    multi_gpu,
    gpu_ids,
    main_process_port,
    gradient_accumulation_steps,
    mem_eff_attn,
    output_name,
    model_list,  # Keep this. Yes, it is unused here but required given the common list used
    max_token_length,
    max_train_epochs,
    max_train_steps,
    max_data_loader_n_workers,
    network_alpha,
    training_comment,
    keep_tokens,
    lr_scheduler_num_cycles,
    lr_scheduler_power,
    persistent_data_loader_workers,
    bucket_no_upscale,
    random_crop,
    bucket_reso_steps,
    v_pred_like_loss,
    caption_dropout_every_n_epochs,
    caption_dropout_rate,
    optimizer,
    optimizer_args,
    lr_scheduler_args,
    max_grad_norm,
    noise_offset_type,
    noise_offset,
    noise_offset_random_strength,
    adaptive_noise_scale,
    multires_noise_iterations,
    multires_noise_discount,
    ip_noise_gamma,
    ip_noise_gamma_random_strength,
    LoRA_type,
    factor,
    bypass_mode,
    dora_wd,
    use_cp,
    use_tucker,
    use_scalar,
    rank_dropout_scale,
    constrain,
    rescaled,
    train_norm,
    decompose_both,
    train_on_input,
    conv_dim,
    conv_alpha,
    sample_every_n_steps,
    sample_every_n_epochs,
    sample_sampler,
    sample_prompts,
    additional_parameters,
    loss_type,
    huber_schedule,
    huber_c,
    vae_batch_size,
    min_snr_gamma,
    down_lr_weight,
    mid_lr_weight,
    up_lr_weight,
    block_lr_zero_threshold,
    block_dims,
    block_alphas,
    conv_block_dims,
    conv_block_alphas,
    weighted_captions,
    unit,
    save_every_n_steps,
    save_last_n_steps,
    save_last_n_steps_state,
    use_wandb,
    wandb_api_key,
    wandb_run_name,
    log_tracker_name,
    log_tracker_config,
    scale_v_pred_loss_like_noise_pred,
    scale_weight_norms,
    network_dropout,
    rank_dropout,
    module_dropout,
    sdxl_cache_text_encoder_outputs,
    sdxl_no_half_vae,
    full_bf16,
    min_timestep,
    max_timestep,
    vae,
    LyCORIS_preset,
    debiased_estimation_loss,
    extra_accelerate_launch_args,
):
    # Get list of function parameters and values
    parameters = list(locals().items())
    global command_running

    log.info(f"Start training LoRA {LoRA_type} ...")

    if not validate_paths(
        output_dir=output_dir,
        pretrained_model_name_or_path=pretrained_model_name_or_path,
        train_data_dir=train_data_dir,
        reg_data_dir=reg_data_dir,
        headless=headless,
        logging_dir=logging_dir,
        log_tracker_config=log_tracker_config,
        resume=resume,
        vae=vae,
        lora_network_weights=lora_network_weights,
        dataset_config=dataset_config,
    ):
        return TRAIN_BUTTON_VISIBLE

    if int(bucket_reso_steps) < 1:
        output_message(
            msg="Bucket resolution steps need to be greater than 0",
            headless=headless,
        )
        return TRAIN_BUTTON_VISIBLE

    if noise_offset == "":
        noise_offset = 0

    if float(noise_offset) > 1 or float(noise_offset) < 0:
        output_message(
            msg="Noise offset need to be a value between 0 and 1",
            headless=headless,
        )
        return TRAIN_BUTTON_VISIBLE

    if output_dir != "":
        if not os.path.exists(output_dir):
            os.makedirs(output_dir)

    if stop_text_encoder_training_pct > 0:
        output_message(
            msg='Output "stop text encoder training" is not yet supported. Ignoring',
            headless=headless,
        )
        stop_text_encoder_training_pct = 0

    if not print_only and check_if_model_exist(
        output_name, output_dir, save_model_as, headless=headless
    ):
        return TRAIN_BUTTON_VISIBLE

    # If string is empty set string to 0.
    if text_encoder_lr == "":
        text_encoder_lr = 0
    if unet_lr == "":
        unet_lr = 0

    if dataset_config:
        log.info(
            "Dataset config toml file used, skipping total_steps, train_batch_size, gradient_accumulation_steps, epoch, reg_factor, max_train_steps calculations..."
        )
    else:
        if train_data_dir == "":
            log.error("Train data dir is empty")
            return TRAIN_BUTTON_VISIBLE

        # Get a list of all subfolders in train_data_dir
        subfolders = [
            f
            for f in os.listdir(train_data_dir)
            if os.path.isdir(os.path.join(train_data_dir, f))
        ]

        total_steps = 0

        # Loop through each subfolder and extract the number of repeats
        for folder in subfolders:
            try:
                # Extract the number of repeats from the folder name
                repeats = int(folder.split("_")[0])

                # Count the number of images in the folder
                num_images = len(
                    [
                        f
                        for f, lower_f in (
                            (file, file.lower())
                            for file in os.listdir(os.path.join(train_data_dir, folder))
                        )
                        if lower_f.endswith((".jpg", ".jpeg", ".png", ".webp"))
                    ]
                )

                log.info(f"Folder {folder}: {num_images} images found")

                # Calculate the total number of steps for this folder
                steps = repeats * num_images

                # log.info the result
                log.info(f"Folder {folder}: {steps} steps")

                total_steps += steps

            except ValueError:
                # Handle the case where the folder name does not contain an underscore
                log.info(
                    f"Error: '{folder}' does not contain an underscore, skipping..."
                )

        if reg_data_dir == "":
            reg_factor = 1
        else:
            log.warning(
                "Regularisation images are used... Will double the number of steps required..."
            )
            reg_factor = 2

        log.info(f"Total steps: {total_steps}")
        log.info(f"Train batch size: {train_batch_size}")
        log.info(f"Gradient accumulation steps: {gradient_accumulation_steps}")
        log.info(f"Epoch: {epoch}")
        log.info(f"Regulatization factor: {reg_factor}")

        if max_train_steps == "" or max_train_steps == "0":
            # calculate max_train_steps
            max_train_steps = int(
                math.ceil(
                    float(total_steps)
                    / int(train_batch_size)
                    / int(gradient_accumulation_steps)
                    * int(epoch)
                    * int(reg_factor)
                )
            )
            log.info(
                f"max_train_steps ({total_steps} / {train_batch_size} / {gradient_accumulation_steps} * {epoch} * {reg_factor}) = {max_train_steps}"
            )

    # calculate stop encoder training
    if stop_text_encoder_training_pct == None or (
        not max_train_steps == "" or not max_train_steps == "0"
    ):
        stop_text_encoder_training = 0
    else:
        stop_text_encoder_training = math.ceil(
            float(max_train_steps) / 100 * int(stop_text_encoder_training_pct)
        )
    log.info(f"stop_text_encoder_training = {stop_text_encoder_training}")

    if not max_train_steps == "":
        lr_warmup_steps = round(float(int(lr_warmup) * int(max_train_steps) / 100))
    else:
        lr_warmup_steps = 0
    log.info(f"lr_warmup_steps = {lr_warmup_steps}")

    run_cmd = ["accelerate", "launch"]

    run_cmd = AccelerateLaunch.run_cmd(
        run_cmd=run_cmd,
        num_processes=num_processes,
        num_machines=num_machines,
        multi_gpu=multi_gpu,
        gpu_ids=gpu_ids,
        main_process_port=main_process_port,
        num_cpu_threads_per_process=num_cpu_threads_per_process,
        mixed_precision=mixed_precision,
        extra_accelerate_launch_args=extra_accelerate_launch_args,
    )

    if sdxl:
<<<<<<< HEAD
        run_cmd.append(f'{scriptdir}/sd-scripts/sdxl_train_network.py')
    else:
        run_cmd.append(f'{scriptdir}/sd-scripts/train_network.py')
=======
        run_cmd.append(f"{scriptdir}/sd-scripts/sdxl_train_network.py")
    else:
        run_cmd.append(f"{scriptdir}/sd-scripts/train_network.py")
>>>>>>> fddac336

    network_args = ""

    if LoRA_type == "LyCORIS/BOFT":
        network_module = "lycoris.kohya"
        network_args = f' preset="{LyCORIS_preset}" conv_dim="{conv_dim}" conv_alpha="{conv_alpha}" module_dropout="{module_dropout}" use_tucker="{use_tucker}" use_scalar="{use_scalar}" rank_dropout="{rank_dropout}" rank_dropout_scale="{rank_dropout_scale}" constrain="{constrain}" rescaled="{rescaled}" algo="boft" train_norm="{train_norm}"'

    if LoRA_type == "LyCORIS/Diag-OFT":
        network_module = "lycoris.kohya"
        network_args = f' preset="{LyCORIS_preset}" conv_dim="{conv_dim}" conv_alpha="{conv_alpha}" module_dropout="{module_dropout}" use_tucker="{use_tucker}" use_scalar="{use_scalar}" rank_dropout="{rank_dropout}" rank_dropout_scale="{rank_dropout_scale}" constrain="{constrain}" rescaled="{rescaled}" algo="diag-oft" train_norm="{train_norm}"'

    if LoRA_type == "LyCORIS/DyLoRA":
        network_module = "lycoris.kohya"
        network_args = f' preset="{LyCORIS_preset}" conv_dim="{conv_dim}" conv_alpha="{conv_alpha}" use_tucker="{use_tucker}" block_size="{unit}" rank_dropout="{rank_dropout}" module_dropout="{module_dropout}" algo="dylora" train_norm="{train_norm}"'

    if LoRA_type == "LyCORIS/GLoRA":
        network_module = "lycoris.kohya"
        network_args = f' preset="{LyCORIS_preset}" conv_dim="{conv_dim}" conv_alpha="{conv_alpha}" rank_dropout="{rank_dropout}" module_dropout="{module_dropout}" rank_dropout_scale="{rank_dropout_scale}" algo="glora" train_norm="{train_norm}"'

    if LoRA_type == "LyCORIS/iA3":
        network_module = "lycoris.kohya"
        network_args = f' preset="{LyCORIS_preset}" conv_dim="{conv_dim}" conv_alpha="{conv_alpha}" train_on_input="{train_on_input}" algo="ia3"'

    if LoRA_type == "LoCon" or LoRA_type == "LyCORIS/LoCon":
        network_module = "lycoris.kohya"
        network_args = f' preset="{LyCORIS_preset}" conv_dim="{conv_dim}" conv_alpha="{conv_alpha}" rank_dropout="{rank_dropout}" bypass_mode="{bypass_mode}" dora_wd="{dora_wd}" module_dropout="{module_dropout}" use_tucker="{use_tucker}" use_scalar="{use_scalar}" rank_dropout_scale="{rank_dropout_scale}" algo="locon" train_norm="{train_norm}"'

    if LoRA_type == "LyCORIS/LoHa":
        network_module = "lycoris.kohya"
        network_args = f' preset="{LyCORIS_preset}" conv_dim="{conv_dim}" conv_alpha="{conv_alpha}" rank_dropout="{rank_dropout}" bypass_mode="{bypass_mode}" dora_wd="{dora_wd}" module_dropout="{module_dropout}" use_tucker="{use_tucker}" use_scalar="{use_scalar}" rank_dropout_scale="{rank_dropout_scale}" algo="loha" train_norm="{train_norm}"'

    if LoRA_type == "LyCORIS/LoKr":
        network_module = "lycoris.kohya"
        network_args = f' preset="{LyCORIS_preset}" conv_dim="{conv_dim}" conv_alpha="{conv_alpha}" rank_dropout="{rank_dropout}" bypass_mode="{bypass_mode}" dora_wd="{dora_wd}" module_dropout="{module_dropout}" factor="{factor}" use_cp="{use_cp}" use_scalar="{use_scalar}" decompose_both="{decompose_both}" rank_dropout_scale="{rank_dropout_scale}" algo="lokr" train_norm="{train_norm}"'

    if LoRA_type == "LyCORIS/Native Fine-Tuning":
        network_module = "lycoris.kohya"
        network_args = f' preset="{LyCORIS_preset}" rank_dropout="{rank_dropout}" module_dropout="{module_dropout}" use_tucker="{use_tucker}" use_scalar="{use_scalar}" rank_dropout_scale="{rank_dropout_scale}" algo="full" train_norm="{train_norm}"'

    if LoRA_type in ["Kohya LoCon", "Standard"]:
        kohya_lora_var_list = [
            "down_lr_weight",
            "mid_lr_weight",
            "up_lr_weight",
            "block_lr_zero_threshold",
            "block_dims",
            "block_alphas",
            "conv_block_dims",
            "conv_block_alphas",
            "rank_dropout",
            "module_dropout",
        ]
        network_module = "networks.lora"
        network_args += update_network_args_with_kohya_lora_vars(
            network_args=network_args,
            kohya_lora_var_list=kohya_lora_var_list,
            vars=vars().items(),
        )

    if LoRA_type in ["LoRA-FA"]:
        kohya_lora_var_list = [
            "down_lr_weight",
            "mid_lr_weight",
            "up_lr_weight",
            "block_lr_zero_threshold",
            "block_dims",
            "block_alphas",
            "conv_block_dims",
            "conv_block_alphas",
            "rank_dropout",
            "module_dropout",
        ]
        network_module = "networks.lora_fa"
        network_args += update_network_args_with_kohya_lora_vars(
            network_args=network_args,
            kohya_lora_var_list=kohya_lora_var_list,
            vars=vars().items(),
        )

    if LoRA_type in ["Kohya DyLoRA"]:
        kohya_lora_var_list = [
            "conv_dim",
            "conv_alpha",
            "down_lr_weight",
            "mid_lr_weight",
            "up_lr_weight",
            "block_lr_zero_threshold",
            "block_dims",
            "block_alphas",
            "conv_block_dims",
            "conv_block_alphas",
            "rank_dropout",
            "module_dropout",
            "unit",
        ]
        network_module = "networks.dylora"
        network_args += update_network_args_with_kohya_lora_vars(
            network_args=network_args,
            kohya_lora_var_list=kohya_lora_var_list,
            vars=vars().items(),
        )
    # Convert learning rates to float once and store the result for re-use
    learning_rate = float(learning_rate) if learning_rate is not None else 0.0
    text_encoder_lr_float = (
        float(text_encoder_lr) if text_encoder_lr is not None else 0.0
    )
    unet_lr_float = float(unet_lr) if unet_lr is not None else 0.0

    # Determine the training configuration based on learning rate values
    # Sets flags for training specific components based on the provided learning rates.
    if float(learning_rate) == unet_lr_float == text_encoder_lr_float == 0:
        output_message(msg="Please input learning rate values.", headless=headless)
        return TRAIN_BUTTON_VISIBLE
    # Flag to train text encoder only if its learning rate is non-zero and unet's is zero.
    network_train_text_encoder_only = text_encoder_lr_float != 0 and unet_lr_float == 0
    # Flag to train unet only if its learning rate is non-zero and text encoder's is zero.
    network_train_unet_only = text_encoder_lr_float == 0 and unet_lr_float != 0

    # Define a dictionary of parameters
    run_cmd_params = {
        "adaptive_noise_scale": adaptive_noise_scale,
        "bucket_no_upscale": bucket_no_upscale,
        "bucket_reso_steps": bucket_reso_steps,
        "cache_latents": cache_latents,
        "cache_latents_to_disk": cache_latents_to_disk,
        "cache_text_encoder_outputs": (
            True if sdxl and sdxl_cache_text_encoder_outputs else None
        ),
        "caption_dropout_every_n_epochs": caption_dropout_every_n_epochs,
        "caption_dropout_rate": caption_dropout_rate,
        "caption_extension": caption_extension,
        "clip_skip": clip_skip,
        "color_aug": color_aug,
        "dataset_config": dataset_config,
        "debiased_estimation_loss": debiased_estimation_loss,
        "dim_from_weights": dim_from_weights,
        "enable_bucket": enable_bucket,
        "epoch": epoch,
        "flip_aug": flip_aug,
        "masked_loss": masked_loss,
        "fp8_base": fp8_base,
        "full_bf16": full_bf16,
        "full_fp16": full_fp16,
        "gradient_accumulation_steps": gradient_accumulation_steps,
        "gradient_checkpointing": gradient_checkpointing,
        "ip_noise_gamma": ip_noise_gamma,
        "ip_noise_gamma_random_strength": ip_noise_gamma_random_strength,
        "keep_tokens": keep_tokens,
        "learning_rate": learning_rate,
        "logging_dir": logging_dir,
        "log_tracker_name": log_tracker_name,
        "log_tracker_config": log_tracker_config,
        "lora_network_weights": lora_network_weights,
        "lr_scheduler": lr_scheduler,
        "lr_scheduler_args": lr_scheduler_args,
        "lr_scheduler_num_cycles": lr_scheduler_num_cycles,
        "lr_scheduler_power": lr_scheduler_power,
        "lr_warmup_steps": lr_warmup_steps,
        "max_bucket_reso": max_bucket_reso,
        "max_data_loader_n_workers": max_data_loader_n_workers,
        "max_grad_norm": max_grad_norm,
        "max_resolution": max_resolution,
        "max_timestep": max_timestep,
        "max_token_length": max_token_length,
        "max_train_epochs": max_train_epochs,
        "max_train_steps": max_train_steps,
        "mem_eff_attn": mem_eff_attn,
        "min_bucket_reso": min_bucket_reso,
        "min_snr_gamma": min_snr_gamma,
        "min_timestep": min_timestep,
        "mixed_precision": mixed_precision,
        "multires_noise_discount": multires_noise_discount,
        "multires_noise_iterations": multires_noise_iterations,
        "network_alpha": network_alpha,
        "network_args": network_args,
        "network_dim": network_dim,
        "network_dropout": network_dropout,
        "network_module": network_module,
        "network_train_unet_only": network_train_unet_only,
        "network_train_text_encoder_only": network_train_text_encoder_only,
        "no_half_vae": True if sdxl and sdxl_no_half_vae else None,
        "noise_offset": noise_offset,
        "noise_offset_random_strength": noise_offset_random_strength,
        "noise_offset_type": noise_offset_type,
        "optimizer": optimizer,
        "optimizer_args": optimizer_args,
        "output_dir": output_dir,
        "output_name": output_name,
        "persistent_data_loader_workers": persistent_data_loader_workers,
        "pretrained_model_name_or_path": pretrained_model_name_or_path,
        "prior_loss_weight": prior_loss_weight,
        "random_crop": random_crop,
        "reg_data_dir": reg_data_dir,
        "resume": resume,
        "save_every_n_epochs": save_every_n_epochs,
        "save_every_n_steps": save_every_n_steps,
        "save_last_n_steps": save_last_n_steps,
        "save_last_n_steps_state": save_last_n_steps_state,
        "save_model_as": save_model_as,
        "save_precision": save_precision,
        "save_state": save_state,
        "save_state_on_train_end": save_state_on_train_end,
        "scale_v_pred_loss_like_noise_pred": scale_v_pred_loss_like_noise_pred,
        "scale_weight_norms": scale_weight_norms,
        "seed": seed,
        "shuffle_caption": shuffle_caption,
        "stop_text_encoder_training": stop_text_encoder_training,
        "text_encoder_lr": text_encoder_lr,
        "train_batch_size": train_batch_size,
        "train_data_dir": train_data_dir,
        "training_comment": training_comment,
        "unet_lr": unet_lr,
        "use_wandb": use_wandb,
        "v2": v2,
        "v_parameterization": v_parameterization,
        "v_pred_like_loss": v_pred_like_loss,
        "vae": vae,
        "vae_batch_size": vae_batch_size,
        "wandb_api_key": wandb_api_key,
        "wandb_run_name": wandb_run_name,
        "weighted_captions": weighted_captions,
        "xformers": xformers,
        "additional_parameters": additional_parameters,
        "loss_type": loss_type,
        "huber_schedule": huber_schedule,
        "huber_c": huber_c,
    }

    # Use the ** syntax to unpack the dictionary when calling the function
    run_cmd = run_cmd_advanced_training(run_cmd=run_cmd, **run_cmd_params)

    run_cmd = run_cmd_sample(
        run_cmd,
        sample_every_n_steps,
        sample_every_n_epochs,
        sample_sampler,
        sample_prompts,
        output_dir,
    )

    if print_only:
        log.warning(
            "Here is the trainer command as a reference. It will not be executed:\n"
        )
        # Reconstruct the safe command string for display
<<<<<<< HEAD
        command_to_run = ' '.join(run_cmd)
        
=======
        command_to_run = " ".join(run_cmd)

>>>>>>> fddac336
        print(command_to_run)

        save_to_file(command_to_run)
    else:
        # Saving config file for model
        current_datetime = datetime.now()
        formatted_datetime = current_datetime.strftime("%Y%m%d-%H%M%S")
        # config_dir = os.path.dirname(os.path.dirname(train_data_dir))
        file_path = os.path.join(output_dir, f"{output_name}_{formatted_datetime}.json")

        log.info(f"Saving training config to {file_path}...")

        SaveConfigFile(
            parameters=parameters,
            file_path=file_path,
            exclusion=["file_path", "save_as", "headless", "print_only"],
        )

        # log.info(run_cmd)
        env = os.environ.copy()
        env["PYTHONPATH"] = (
            rf"{scriptdir}{os.pathsep}{scriptdir}/sd-scripts{os.pathsep}{env.get('PYTHONPATH', '')}"
        )
        env["TF_ENABLE_ONEDNN_OPTS"] = "0"

        # Run the command
        executor.execute_command(run_cmd=run_cmd, env=env)

        return (
            gr.Button(visible=False),
            gr.Button(visible=True),
            gr.Textbox(value=time.time()),
        )


def lora_tab(
    train_data_dir_input=gr.Dropdown(),
    reg_data_dir_input=gr.Dropdown(),
    output_dir_input=gr.Dropdown(),
    logging_dir_input=gr.Dropdown(),
    headless=False,
    config: dict = {},
):
    dummy_db_true = gr.Checkbox(value=True, visible=False)
    dummy_db_false = gr.Checkbox(value=False, visible=False)
    dummy_headless = gr.Checkbox(value=headless, visible=False)

    with gr.Tab("Training"), gr.Column(variant="compact") as tab:
        gr.Markdown(
            "Train a custom model using kohya train network LoRA python code..."
        )

        # Setup Configuration Files Gradio
        with gr.Accordion("Configuration", open=False):
            configuration = ConfigurationFile(headless=headless, config=config)

        with gr.Accordion("Accelerate launch", open=False), gr.Column():
            accelerate_launch = AccelerateLaunch(config=config)

        with gr.Column():
            source_model = SourceModel(
                save_model_as_choices=[
                    "ckpt",
                    "safetensors",
                ],
                headless=headless,
                config=config,
            )

        with gr.Accordion("Folders", open=False), gr.Group():
            folders = Folders(headless=headless, config=config)

        with gr.Accordion("Dataset Preparation", open=False):
            gr.Markdown(
                "This section provide Dreambooth tools to help setup your dataset..."
            )
            gradio_dreambooth_folder_creation_tab(
                train_data_dir_input=source_model.train_data_dir,
                reg_data_dir_input=folders.reg_data_dir,
                output_dir_input=folders.output_dir,
                logging_dir_input=folders.logging_dir,
                headless=headless,
                config=config,
            )

            gradio_dataset_balancing_tab(headless=headless)

        with gr.Accordion("Parameters", open=False), gr.Column():

            def list_presets(path):
                json_files = []

                # Insert an empty string at the beginning
                # json_files.insert(0, "none")

                for file in os.listdir(path):
                    if file.endswith(".json"):
                        json_files.append(os.path.splitext(file)[0])

                user_presets_path = os.path.join(path, "user_presets")
                if os.path.isdir(user_presets_path):
                    for file in os.listdir(user_presets_path):
                        if file.endswith(".json"):
                            preset_name = os.path.splitext(file)[0]
                            json_files.append(os.path.join("user_presets", preset_name))

                return json_files

            training_preset = gr.Dropdown(
                label="Presets",
                choices=["none"] + list_presets(rf"{presets_dir}/lora"),
                # elem_id="myDropdown",
                value="none",
            )

            with gr.Accordion("Basic", open="True"):
                with gr.Group(elem_id="basic_tab"):
                    with gr.Row():
                        LoRA_type = gr.Dropdown(
                            label="LoRA type",
                            choices=[
                                "Kohya DyLoRA",
                                "Kohya LoCon",
                                "LoRA-FA",
                                "LyCORIS/iA3",
                                "LyCORIS/BOFT",
                                "LyCORIS/Diag-OFT",
                                "LyCORIS/DyLoRA",
                                "LyCORIS/GLoRA",
                                "LyCORIS/LoCon",
                                "LyCORIS/LoHa",
                                "LyCORIS/LoKr",
                                "LyCORIS/Native Fine-Tuning",
                                "Standard",
                            ],
                            value="Standard",
                        )
                        LyCORIS_preset = gr.Dropdown(
                            label="LyCORIS Preset",
                            choices=[
                                "attn-mlp",
                                "attn-only",
                                "full",
                                "full-lin",
                                "unet-transformer-only",
                                "unet-convblock-only",
                            ],
                            value="full",
                            visible=False,
                            interactive=True,
                            # info="https://github.com/KohakuBlueleaf/LyCORIS/blob/0006e2ffa05a48d8818112d9f70da74c0cd30b99/docs/Preset.md"
                        )
                        with gr.Group():
                            with gr.Row():
                                lora_network_weights = gr.Textbox(
                                    label="LoRA network weights",
                                    placeholder="(Optional)",
                                    info="Path to an existing LoRA network weights to resume training from",
                                )
                                lora_network_weights_file = gr.Button(
                                    document_symbol,
                                    elem_id="open_folder_small",
                                    elem_classes=["tool"],
                                    visible=(not headless),
                                )
                                lora_network_weights_file.click(
                                    get_any_file_path,
                                    inputs=[lora_network_weights],
                                    outputs=lora_network_weights,
                                    show_progress=False,
                                )
                                dim_from_weights = gr.Checkbox(
                                    label="DIM from weights",
                                    value=False,
                                    info="Automatically determine the dim(rank) from the weight file.",
                                )
                    basic_training = BasicTraining(
                        learning_rate_value=0.0001,
                        lr_scheduler_value="cosine",
                        lr_warmup_value=10,
                        sdxl_checkbox=source_model.sdxl_checkbox,
                        config=config,
                    )

                    with gr.Row():
                        text_encoder_lr = gr.Number(
                            label="Text Encoder learning rate",
                            value=0.0001,
                            info="(Optional)",
                            minimum=0,
                            maximum=1,
                        )

                        unet_lr = gr.Number(
                            label="Unet learning rate",
                            value=0.0001,
                            info="(Optional)",
                            minimum=0,
                            maximum=1,
                        )

                    # Add SDXL Parameters
                    sdxl_params = SDXLParameters(
                        source_model.sdxl_checkbox, config=config
                    )

                    # LyCORIS Specific parameters
                    with gr.Accordion("LyCORIS", visible=False) as lycoris_accordion:
                        with gr.Row():
                            factor = gr.Slider(
                                label="LoKr factor",
                                value=-1,
                                minimum=-1,
                                maximum=64,
                                step=1,
                                visible=False,
                            )
                            bypass_mode = gr.Checkbox(
                                value=False,
                                label="Bypass mode",
                                info="Designed for bnb 8bit/4bit linear layer. (QLyCORIS)",
                                visible=False,
                            )
                            dora_wd = gr.Checkbox(
                                value=False,
                                label="DoRA Weight Decompose",
                                info="Enable the DoRA method for these algorithms",
                                visible=False,
                            )
                            use_cp = gr.Checkbox(
                                value=False,
                                label="Use CP decomposition",
                                info="A two-step approach utilizing tensor decomposition and fine-tuning to accelerate convolution layers in large neural networks, resulting in significant CPU speedups with minor accuracy drops.",
                                visible=False,
                            )
                            use_tucker = gr.Checkbox(
                                value=False,
                                label="Use Tucker decomposition",
                                info="Efficiently decompose tensor shapes, resulting in a sequence of convolution layers with varying dimensions and Hadamard product implementation through multiplication of two distinct tensors.",
                                visible=False,
                            )
                            use_scalar = gr.Checkbox(
                                value=False,
                                label="Use Scalar",
                                info="Train an additional scalar in front of the weight difference, use a different weight initialization strategy.",
                                visible=False,
                            )
                        with gr.Row():
                            rank_dropout_scale = gr.Checkbox(
                                value=False,
                                label="Rank Dropout Scale",
                                info="Adjusts the scale of the rank dropout to maintain the average dropout rate, ensuring more consistent regularization across different layers.",
                                visible=False,
                            )
                            constrain = gr.Number(
                                value=0.0,
                                label="Constrain OFT",
                                info="Limits the norm of the oft_blocks, ensuring that their magnitude does not exceed a specified threshold, thus controlling the extent of the transformation applied.",
                                visible=False,
                            )
                            rescaled = gr.Checkbox(
                                value=False,
                                label="Rescaled OFT",
                                info="applies an additional scaling factor to the oft_blocks, allowing for further adjustment of their impact on the model's transformations.",
                                visible=False,
                            )
                            train_norm = gr.Checkbox(
                                value=False,
                                label="Train Norm",
                                info="Selects trainable layers in a network, but trains normalization layers identically across methods as they lack matrix decomposition.",
                                visible=False,
                            )
                            decompose_both = gr.Checkbox(
                                value=False,
                                label="LoKr decompose both",
                                info="Controls whether both input and output dimensions of the layer's weights are decomposed into smaller matrices for reparameterization.",
                                visible=False,
                            )
                            train_on_input = gr.Checkbox(
                                value=True,
                                label="iA3 train on input",
                                info="Set if we change the information going into the system (True) or the information coming out of it (False).",
                                visible=False,
                            )
                    with gr.Row() as network_row:
                        network_dim = gr.Slider(
                            minimum=1,
                            maximum=512,
                            label="Network Rank (Dimension)",
                            value=8,
                            step=1,
                            interactive=True,
                        )
                        network_alpha = gr.Slider(
                            minimum=0.00001,
                            maximum=1024,
                            label="Network Alpha",
                            value=1,
                            step=0.00001,
                            interactive=True,
                            info="alpha for LoRA weight scaling",
                        )
                    with gr.Row(visible=False) as convolution_row:
                        # locon= gr.Checkbox(label='Train a LoCon instead of a general LoRA (does not support v2 base models) (may not be able to some utilities now)', value=False)
                        conv_dim = gr.Slider(
                            minimum=0,
                            maximum=512,
                            value=1,
                            step=1,
                            label="Convolution Rank (Dimension)",
                        )
                        conv_alpha = gr.Slider(
                            minimum=0,
                            maximum=512,
                            value=1,
                            step=1,
                            label="Convolution Alpha",
                        )
                    with gr.Row():
                        scale_weight_norms = gr.Slider(
                            label="Scale weight norms",
                            value=0,
                            minimum=0,
                            maximum=10,
                            step=0.01,
                            info="Max Norm Regularization is a technique to stabilize network training by limiting the norm of network weights. It may be effective in suppressing overfitting of LoRA and improving stability when used with other LoRAs. See PR #545 on kohya_ss/sd_scripts repo for details. Recommended setting: 1. Higher is weaker, lower is stronger.",
                            interactive=True,
                        )
                        network_dropout = gr.Slider(
                            label="Network dropout",
                            value=0,
                            minimum=0,
                            maximum=1,
                            step=0.01,
                            info="Is a normal probability dropout at the neuron level. In the case of LoRA, it is applied to the output of down. Recommended range 0.1 to 0.5",
                        )
                        rank_dropout = gr.Slider(
                            label="Rank dropout",
                            value=0,
                            minimum=0,
                            maximum=1,
                            step=0.01,
                            info="can specify `rank_dropout` to dropout each rank with specified probability. Recommended range 0.1 to 0.3",
                        )
                        module_dropout = gr.Slider(
                            label="Module dropout",
                            value=0.0,
                            minimum=0.0,
                            maximum=1.0,
                            step=0.01,
                            info="can specify `module_dropout` to dropout each rank with specified probability. Recommended range 0.1 to 0.3",
                        )
                    with gr.Row(visible=False):
                        unit = gr.Slider(
                            minimum=1,
                            maximum=64,
                            label="DyLoRA Unit / Block size",
                            value=1,
                            step=1,
                            interactive=True,
                        )

                        # Show or hide LoCon conv settings depending on LoRA type selection
                        def update_LoRA_settings(
                            LoRA_type,
                            conv_dim,
                            network_dim,
                        ):
                            log.debug("LoRA type changed...")

                            lora_settings_config = {
                                "network_row": {
                                    "gr_type": gr.Row,
                                    "update_params": {
                                        "visible": LoRA_type
                                        in {
                                            "Kohya DyLoRA",
                                            "Kohya LoCon",
                                            "LoRA-FA",
                                            "LyCORIS/BOFT",
                                            "LyCORIS/Diag-OFT",
                                            "LyCORIS/DyLoRA",
                                            "LyCORIS/GLoRA",
                                            "LyCORIS/LoCon",
                                            "LyCORIS/LoHa",
                                            "LyCORIS/LoKr",
                                            "Standard",
                                        },
                                    },
                                },
                                "convolution_row": {
                                    "gr_type": gr.Row,
                                    "update_params": {
                                        "visible": LoRA_type
                                        in {
                                            "LoCon",
                                            "Kohya DyLoRA",
                                            "Kohya LoCon",
                                            "LoRA-FA",
                                            "LyCORIS/BOFT",
                                            "LyCORIS/Diag-OFT",
                                            "LyCORIS/DyLoRA",
                                            "LyCORIS/LoHa",
                                            "LyCORIS/LoKr",
                                            "LyCORIS/LoCon",
                                            "LyCORIS/GLoRA",
                                        },
                                    },
                                },
                                "kohya_advanced_lora": {
                                    "gr_type": gr.Row,
                                    "update_params": {
                                        "visible": LoRA_type
                                        in {
                                            "Standard",
                                            "Kohya DyLoRA",
                                            "Kohya LoCon",
                                            "LoRA-FA",
                                        },
                                    },
                                },
                                "lora_network_weights": {
                                    "gr_type": gr.Textbox,
                                    "update_params": {
                                        "visible": LoRA_type
                                        in {
                                            "Standard",
                                            "LoCon",
                                            "Kohya DyLoRA",
                                            "Kohya LoCon",
                                            "LoRA-FA",
                                            "LyCORIS/BOFT",
                                            "LyCORIS/Diag-OFT",
                                            "LyCORIS/DyLoRA",
                                            "LyCORIS/GLoRA",
                                            "LyCORIS/LoHa",
                                            "LyCORIS/LoCon",
                                            "LyCORIS/LoKr",
                                        },
                                    },
                                },
                                "lora_network_weights_file": {
                                    "gr_type": gr.Button,
                                    "update_params": {
                                        "visible": LoRA_type
                                        in {
                                            "Standard",
                                            "LoCon",
                                            "Kohya DyLoRA",
                                            "Kohya LoCon",
                                            "LoRA-FA",
                                            "LyCORIS/BOFT",
                                            "LyCORIS/Diag-OFT",
                                            "LyCORIS/DyLoRA",
                                            "LyCORIS/GLoRA",
                                            "LyCORIS/LoHa",
                                            "LyCORIS/LoCon",
                                            "LyCORIS/LoKr",
                                        },
                                    },
                                },
                                "dim_from_weights": {
                                    "gr_type": gr.Checkbox,
                                    "update_params": {
                                        "visible": LoRA_type
                                        in {
                                            "Standard",
                                            "LoCon",
                                            "Kohya DyLoRA",
                                            "Kohya LoCon",
                                            "LoRA-FA",
                                            "LyCORIS/BOFT",
                                            "LyCORIS/Diag-OFT",
                                            "LyCORIS/DyLoRA",
                                            "LyCORIS/GLoRA",
                                            "LyCORIS/LoHa",
                                            "LyCORIS/LoCon",
                                            "LyCORIS/LoKr",
                                        }
                                    },
                                },
                                "factor": {
                                    "gr_type": gr.Slider,
                                    "update_params": {
                                        "visible": LoRA_type
                                        in {
                                            "LyCORIS/LoKr",
                                        },
                                    },
                                },
                                "conv_dim": {
                                    "gr_type": gr.Slider,
                                    "update_params": {
                                        "maximum": (
                                            100000
                                            if LoRA_type
                                            in {
                                                "LyCORIS/LoHa",
                                                "LyCORIS/LoKr",
                                                "LyCORIS/BOFT",
                                                "LyCORIS/Diag-OFT",
                                            }
                                            else 512
                                        ),
                                        "value": conv_dim,  # if conv_dim > 512 else conv_dim,
                                    },
                                },
                                "network_dim": {
                                    "gr_type": gr.Slider,
                                    "update_params": {
                                        "maximum": (
                                            100000
                                            if LoRA_type
                                            in {
                                                "LyCORIS/LoHa",
                                                "LyCORIS/LoKr",
                                                "LyCORIS/BOFT",
                                                "LyCORIS/Diag-OFT",
                                            }
                                            else 512
                                        ),
                                        "value": network_dim,  # if network_dim > 512 else network_dim,
                                    },
                                },
                                "bypass_mode": {
                                    "gr_type": gr.Checkbox,
                                    "update_params": {
                                        "visible": LoRA_type
                                        in {
                                            "LyCORIS/LoCon",
                                            "LyCORIS/LoHa",
                                            "LyCORIS/LoKr",
                                        },
                                    },
                                },
                                "dora_wd": {
                                    "gr_type": gr.Checkbox,
                                    "update_params": {
                                        "visible": LoRA_type
                                        in {
                                            "LyCORIS/LoCon",
                                            "LyCORIS/LoHa",
                                            "LyCORIS/LoKr",
                                        },
                                    },
                                },
                                "use_cp": {
                                    "gr_type": gr.Checkbox,
                                    "update_params": {
                                        "visible": LoRA_type
                                        in {
                                            "LyCORIS/LoKr",
                                        },
                                    },
                                },
                                "use_tucker": {
                                    "gr_type": gr.Checkbox,
                                    "update_params": {
                                        "visible": LoRA_type
                                        in {
                                            "LyCORIS/BOFT",
                                            "LyCORIS/Diag-OFT",
                                            "LyCORIS/DyLoRA",
                                            "LyCORIS/LoCon",
                                            "LyCORIS/LoHa",
                                            "LyCORIS/Native Fine-Tuning",
                                        },
                                    },
                                },
                                "use_scalar": {
                                    "gr_type": gr.Checkbox,
                                    "update_params": {
                                        "visible": LoRA_type
                                        in {
                                            "LyCORIS/BOFT",
                                            "LyCORIS/Diag-OFT",
                                            "LyCORIS/LoCon",
                                            "LyCORIS/LoHa",
                                            "LyCORIS/LoKr",
                                            "LyCORIS/Native Fine-Tuning",
                                        },
                                    },
                                },
                                "rank_dropout_scale": {
                                    "gr_type": gr.Checkbox,
                                    "update_params": {
                                        "visible": LoRA_type
                                        in {
                                            "LyCORIS/BOFT",
                                            "LyCORIS/Diag-OFT",
                                            "LyCORIS/GLoRA",
                                            "LyCORIS/LoCon",
                                            "LyCORIS/LoHa",
                                            "LyCORIS/LoKr",
                                            "LyCORIS/Native Fine-Tuning",
                                        },
                                    },
                                },
                                "constrain": {
                                    "gr_type": gr.Number,
                                    "update_params": {
                                        "visible": LoRA_type
                                        in {
                                            "LyCORIS/BOFT",
                                            "LyCORIS/Diag-OFT",
                                        },
                                    },
                                },
                                "rescaled": {
                                    "gr_type": gr.Checkbox,
                                    "update_params": {
                                        "visible": LoRA_type
                                        in {
                                            "LyCORIS/BOFT",
                                            "LyCORIS/Diag-OFT",
                                        },
                                    },
                                },
                                "train_norm": {
                                    "gr_type": gr.Checkbox,
                                    "update_params": {
                                        "visible": LoRA_type
                                        in {
                                            "LyCORIS/DyLoRA",
                                            "LyCORIS/BOFT",
                                            "LyCORIS/Diag-OFT",
                                            "LyCORIS/GLoRA",
                                            "LyCORIS/LoCon",
                                            "LyCORIS/LoHa",
                                            "LyCORIS/LoKr",
                                            "LyCORIS/Native Fine-Tuning",
                                        },
                                    },
                                },
                                "decompose_both": {
                                    "gr_type": gr.Checkbox,
                                    "update_params": {
                                        "visible": LoRA_type in {"LyCORIS/LoKr"},
                                    },
                                },
                                "train_on_input": {
                                    "gr_type": gr.Checkbox,
                                    "update_params": {
                                        "visible": LoRA_type in {"LyCORIS/iA3"},
                                    },
                                },
                                "scale_weight_norms": {
                                    "gr_type": gr.Slider,
                                    "update_params": {
                                        "visible": LoRA_type
                                        in {
                                            "LoCon",
                                            "Kohya DyLoRA",
                                            "Kohya LoCon",
                                            "LoRA-FA",
                                            "LyCORIS/DyLoRA",
                                            "LyCORIS/GLoRA",
                                            "LyCORIS/LoHa",
                                            "LyCORIS/LoCon",
                                            "LyCORIS/LoKr",
                                            "Standard",
                                        },
                                    },
                                },
                                "network_dropout": {
                                    "gr_type": gr.Slider,
                                    "update_params": {
                                        "visible": LoRA_type
                                        in {
                                            "LoCon",
                                            "Kohya DyLoRA",
                                            "Kohya LoCon",
                                            "LoRA-FA",
                                            "LyCORIS/BOFT",
                                            "LyCORIS/Diag-OFT",
                                            "LyCORIS/DyLoRA",
                                            "LyCORIS/GLoRA",
                                            "LyCORIS/LoCon",
                                            "LyCORIS/LoHa",
                                            "LyCORIS/LoKr",
                                            "LyCORIS/Native Fine-Tuning",
                                            "Standard",
                                        },
                                    },
                                },
                                "rank_dropout": {
                                    "gr_type": gr.Slider,
                                    "update_params": {
                                        "visible": LoRA_type
                                        in {
                                            "LoCon",
                                            "Kohya DyLoRA",
                                            "LyCORIS/BOFT",
                                            "LyCORIS/Diag-OFT",
                                            "LyCORIS/GLoRA",
                                            "LyCORIS/LoCon",
                                            "LyCORIS/LoHa",
                                            "LyCORIS/LoKR",
                                            "Kohya LoCon",
                                            "LoRA-FA",
                                            "LyCORIS/Native Fine-Tuning",
                                            "Standard",
                                        },
                                    },
                                },
                                "module_dropout": {
                                    "gr_type": gr.Slider,
                                    "update_params": {
                                        "visible": LoRA_type
                                        in {
                                            "LoCon",
                                            "LyCORIS/BOFT",
                                            "LyCORIS/Diag-OFT",
                                            "Kohya DyLoRA",
                                            "LyCORIS/GLoRA",
                                            "LyCORIS/LoCon",
                                            "LyCORIS/LoHa",
                                            "LyCORIS/LoKR",
                                            "Kohya LoCon",
                                            "LyCORIS/Native Fine-Tuning",
                                            "LoRA-FA",
                                            "Standard",
                                        },
                                    },
                                },
                                "LyCORIS_preset": {
                                    "gr_type": gr.Dropdown,
                                    "update_params": {
                                        "visible": LoRA_type
                                        in {
                                            "LyCORIS/DyLoRA",
                                            "LyCORIS/iA3",
                                            "LyCORIS/BOFT",
                                            "LyCORIS/Diag-OFT",
                                            "LyCORIS/GLoRA",
                                            "LyCORIS/LoCon",
                                            "LyCORIS/LoHa",
                                            "LyCORIS/LoKr",
                                            "LyCORIS/Native Fine-Tuning",
                                        },
                                    },
                                },
                                "unit": {
                                    "gr_type": gr.Slider,
                                    "update_params": {
                                        "visible": LoRA_type
                                        in {
                                            "Kohya DyLoRA",
                                            "LyCORIS/DyLoRA",
                                        },
                                    },
                                },
                                "lycoris_accordion": {
                                    "gr_type": gr.Accordion,
                                    "update_params": {
                                        "visible": LoRA_type
                                        in {
                                            "LyCORIS/DyLoRA",
                                            "LyCORIS/iA3",
                                            "LyCORIS/BOFT",
                                            "LyCORIS/Diag-OFT",
                                            "LyCORIS/GLoRA",
                                            "LyCORIS/LoCon",
                                            "LyCORIS/LoHa",
                                            "LyCORIS/LoKr",
                                            "LyCORIS/Native Fine-Tuning",
                                        },
                                    },
                                },
                            }

                            results = []
                            for attr, settings in lora_settings_config.items():
                                update_params = settings["update_params"]

                                results.append(settings["gr_type"](**update_params))

                            return tuple(results)

            with gr.Accordion("Advanced", open=False, elem_id="advanced_tab"):
                # with gr.Accordion('Advanced Configuration', open=False):
                with gr.Row(visible=True) as kohya_advanced_lora:
                    with gr.Tab(label="Weights"):
                        with gr.Row(visible=True):
                            down_lr_weight = gr.Textbox(
                                label="Down LR weights",
                                placeholder="(Optional) eg: 0,0,0,0,0,0,1,1,1,1,1,1",
                                info="Specify the learning rate weight of the down blocks of U-Net.",
                            )
                            mid_lr_weight = gr.Textbox(
                                label="Mid LR weights",
                                placeholder="(Optional) eg: 0.5",
                                info="Specify the learning rate weight of the mid block of U-Net.",
                            )
                            up_lr_weight = gr.Textbox(
                                label="Up LR weights",
                                placeholder="(Optional) eg: 0,0,0,0,0,0,1,1,1,1,1,1",
                                info="Specify the learning rate weight of the up blocks of U-Net. The same as down_lr_weight.",
                            )
                            block_lr_zero_threshold = gr.Textbox(
                                label="Blocks LR zero threshold",
                                placeholder="(Optional) eg: 0.1",
                                info="If the weight is not more than this value, the LoRA module is not created. The default is 0.",
                            )
                    with gr.Tab(label="Blocks"):
                        with gr.Row(visible=True):
                            block_dims = gr.Textbox(
                                label="Block dims",
                                placeholder="(Optional) eg: 2,2,2,2,4,4,4,4,6,6,6,6,8,6,6,6,6,4,4,4,4,2,2,2,2",
                                info="Specify the dim (rank) of each block. Specify 25 numbers.",
                            )
                            block_alphas = gr.Textbox(
                                label="Block alphas",
                                placeholder="(Optional) eg: 2,2,2,2,4,4,4,4,6,6,6,6,8,6,6,6,6,4,4,4,4,2,2,2,2",
                                info="Specify the alpha of each block. Specify 25 numbers as with block_dims. If omitted, the value of network_alpha is used.",
                            )
                    with gr.Tab(label="Conv"):
                        with gr.Row(visible=True):
                            conv_block_dims = gr.Textbox(
                                label="Conv dims",
                                placeholder="(Optional) eg: 2,2,2,2,4,4,4,4,6,6,6,6,8,6,6,6,6,4,4,4,4,2,2,2,2",
                                info="Extend LoRA to Conv2d 3x3 and specify the dim (rank) of each block. Specify 25 numbers.",
                            )
                            conv_block_alphas = gr.Textbox(
                                label="Conv alphas",
                                placeholder="(Optional) eg: 2,2,2,2,4,4,4,4,6,6,6,6,8,6,6,6,6,4,4,4,4,2,2,2,2",
                                info="Specify the alpha of each block when expanding LoRA to Conv2d 3x3. Specify 25 numbers. If omitted, the value of conv_alpha is used.",
                            )
                advanced_training = AdvancedTraining(
                    headless=headless, training_type="lora", config=config
                )
                advanced_training.color_aug.change(
                    color_aug_changed,
                    inputs=[advanced_training.color_aug],
                    outputs=[basic_training.cache_latents],
                )

            with gr.Accordion("Samples", open=False, elem_id="samples_tab"):
                sample = SampleImages(config=config)

            LoRA_type.change(
                update_LoRA_settings,
                inputs=[
                    LoRA_type,
                    conv_dim,
                    network_dim,
                ],
                outputs=[
                    network_row,
                    convolution_row,
                    kohya_advanced_lora,
                    lora_network_weights,
                    lora_network_weights_file,
                    dim_from_weights,
                    factor,
                    conv_dim,
                    network_dim,
                    bypass_mode,
                    dora_wd,
                    use_cp,
                    use_tucker,
                    use_scalar,
                    rank_dropout_scale,
                    constrain,
                    rescaled,
                    train_norm,
                    decompose_both,
                    train_on_input,
                    scale_weight_norms,
                    network_dropout,
                    rank_dropout,
                    module_dropout,
                    LyCORIS_preset,
                    unit,
                    lycoris_accordion,
                ],
            )

        with gr.Column(), gr.Group():
            with gr.Row():
                button_run = gr.Button("Start training", variant="primary")

                button_stop_training = gr.Button(
                    "Stop training", visible=False, variant="stop"
                )

        with gr.Column(), gr.Group():
            with gr.Row():
                button_print = gr.Button("Print training command")

        # Setup gradio tensorboard buttons
        with gr.Column(), gr.Group():
            TensorboardManager(headless=headless, logging_dir=folders.logging_dir)

        settings_list = [
            source_model.pretrained_model_name_or_path,
            source_model.v2,
            source_model.v_parameterization,
            source_model.sdxl_checkbox,
            folders.logging_dir,
            source_model.train_data_dir,
            folders.reg_data_dir,
            folders.output_dir,
            source_model.dataset_config,
            basic_training.max_resolution,
            basic_training.learning_rate,
            basic_training.lr_scheduler,
            basic_training.lr_warmup,
            basic_training.train_batch_size,
            basic_training.epoch,
            basic_training.save_every_n_epochs,
            accelerate_launch.mixed_precision,
            source_model.save_precision,
            basic_training.seed,
            accelerate_launch.num_cpu_threads_per_process,
            basic_training.cache_latents,
            basic_training.cache_latents_to_disk,
            basic_training.caption_extension,
            basic_training.enable_bucket,
            advanced_training.gradient_checkpointing,
            advanced_training.fp8_base,
            advanced_training.full_fp16,
            # advanced_training.no_token_padding,
            basic_training.stop_text_encoder_training,
            basic_training.min_bucket_reso,
            basic_training.max_bucket_reso,
            advanced_training.xformers,
            source_model.save_model_as,
            advanced_training.shuffle_caption,
            advanced_training.save_state,
            advanced_training.save_state_on_train_end,
            advanced_training.resume,
            advanced_training.prior_loss_weight,
            text_encoder_lr,
            unet_lr,
            network_dim,
            lora_network_weights,
            dim_from_weights,
            advanced_training.color_aug,
            advanced_training.flip_aug,
            advanced_training.masked_loss,
            advanced_training.clip_skip,
            accelerate_launch.num_processes,
            accelerate_launch.num_machines,
            accelerate_launch.multi_gpu,
            accelerate_launch.gpu_ids,
            accelerate_launch.main_process_port,
            advanced_training.gradient_accumulation_steps,
            advanced_training.mem_eff_attn,
            source_model.output_name,
            source_model.model_list,
            advanced_training.max_token_length,
            basic_training.max_train_epochs,
            basic_training.max_train_steps,
            advanced_training.max_data_loader_n_workers,
            network_alpha,
            source_model.training_comment,
            advanced_training.keep_tokens,
            basic_training.lr_scheduler_num_cycles,
            basic_training.lr_scheduler_power,
            advanced_training.persistent_data_loader_workers,
            advanced_training.bucket_no_upscale,
            advanced_training.random_crop,
            advanced_training.bucket_reso_steps,
            advanced_training.v_pred_like_loss,
            advanced_training.caption_dropout_every_n_epochs,
            advanced_training.caption_dropout_rate,
            basic_training.optimizer,
            basic_training.optimizer_args,
            basic_training.lr_scheduler_args,
            basic_training.max_grad_norm,
            advanced_training.noise_offset_type,
            advanced_training.noise_offset,
            advanced_training.noise_offset_random_strength,
            advanced_training.adaptive_noise_scale,
            advanced_training.multires_noise_iterations,
            advanced_training.multires_noise_discount,
            advanced_training.ip_noise_gamma,
            advanced_training.ip_noise_gamma_random_strength,
            LoRA_type,
            factor,
            bypass_mode,
            dora_wd,
            use_cp,
            use_tucker,
            use_scalar,
            rank_dropout_scale,
            constrain,
            rescaled,
            train_norm,
            decompose_both,
            train_on_input,
            conv_dim,
            conv_alpha,
            sample.sample_every_n_steps,
            sample.sample_every_n_epochs,
            sample.sample_sampler,
            sample.sample_prompts,
            advanced_training.additional_parameters,
            advanced_training.loss_type,
            advanced_training.huber_schedule,
            advanced_training.huber_c,
            advanced_training.vae_batch_size,
            advanced_training.min_snr_gamma,
            down_lr_weight,
            mid_lr_weight,
            up_lr_weight,
            block_lr_zero_threshold,
            block_dims,
            block_alphas,
            conv_block_dims,
            conv_block_alphas,
            advanced_training.weighted_captions,
            unit,
            advanced_training.save_every_n_steps,
            advanced_training.save_last_n_steps,
            advanced_training.save_last_n_steps_state,
            advanced_training.use_wandb,
            advanced_training.wandb_api_key,
            advanced_training.wandb_run_name,
            advanced_training.log_tracker_name,
            advanced_training.log_tracker_config,
            advanced_training.scale_v_pred_loss_like_noise_pred,
            scale_weight_norms,
            network_dropout,
            rank_dropout,
            module_dropout,
            sdxl_params.sdxl_cache_text_encoder_outputs,
            sdxl_params.sdxl_no_half_vae,
            advanced_training.full_bf16,
            advanced_training.min_timestep,
            advanced_training.max_timestep,
            advanced_training.vae,
            LyCORIS_preset,
            advanced_training.debiased_estimation_loss,
            accelerate_launch.extra_accelerate_launch_args,
        ]

        configuration.button_open_config.click(
            open_configuration,
            inputs=[dummy_db_true, dummy_db_false, configuration.config_file_name]
            + settings_list
            + [training_preset],
            outputs=[configuration.config_file_name]
            + settings_list
            + [training_preset, convolution_row],
            show_progress=False,
        )

        configuration.button_load_config.click(
            open_configuration,
            inputs=[dummy_db_false, dummy_db_false, configuration.config_file_name]
            + settings_list
            + [training_preset],
            outputs=[configuration.config_file_name]
            + settings_list
            + [training_preset, convolution_row],
            show_progress=False,
        )

        training_preset.input(
            open_configuration,
            inputs=[dummy_db_false, dummy_db_true, configuration.config_file_name]
            + settings_list
            + [training_preset],
            outputs=[gr.Textbox(visible=False)]
            + settings_list
            + [training_preset, convolution_row],
            show_progress=False,
        )

        configuration.button_save_config.click(
            save_configuration,
            inputs=[dummy_db_false, configuration.config_file_name] + settings_list,
            outputs=[configuration.config_file_name],
            show_progress=False,
        )

        # config.button_save_as_config.click(
        #    save_configuration,
        #    inputs=[dummy_db_true, config.config_file_name] + settings_list,
        #    outputs=[config.config_file_name],
        #    show_progress=False,
        # )

        # Hidden textbox used to run the wait_for_training_to_end function to hide stop and show start at the end of the training
        run_state = gr.Textbox(value="", visible=False)
        run_state.change(
            fn=executor.wait_for_training_to_end,
            outputs=[button_run, button_stop_training],
        )

        button_run.click(
            train_model,
            inputs=[dummy_headless] + [dummy_db_false] + settings_list,
            outputs=[button_run, button_stop_training, run_state],
            show_progress=False,
        )

        button_stop_training.click(
            executor.kill_command, outputs=[button_run, button_stop_training]
        )

        button_print.click(
            train_model,
            inputs=[dummy_headless] + [dummy_db_true] + settings_list,
            show_progress=False,
        )

    with gr.Tab("Tools"):
        lora_tools = LoRATools(headless=headless)

    with gr.Tab("Guides"):
        gr.Markdown("This section provide Various LoRA guides and information...")
        if os.path.exists(rf"{scriptdir}/docs/LoRA/top_level.md"):
            with open(
                os.path.join(rf"{scriptdir}/docs/LoRA/top_level.md"),
                "r",
                encoding="utf8",
            ) as file:
                guides_top_level = file.read() + "\n"
            gr.Markdown(guides_top_level)

    return (
        source_model.train_data_dir,
        folders.reg_data_dir,
        folders.output_dir,
        folders.logging_dir,
    )<|MERGE_RESOLUTION|>--- conflicted
+++ resolved
@@ -2,11 +2,7 @@
 import json
 import math
 import os
-<<<<<<< HEAD
-import shlex
-=======
 import time
->>>>>>> fddac336
 
 from datetime import datetime
 from .common_gui import (
@@ -812,15 +808,9 @@
     )
 
     if sdxl:
-<<<<<<< HEAD
-        run_cmd.append(f'{scriptdir}/sd-scripts/sdxl_train_network.py')
-    else:
-        run_cmd.append(f'{scriptdir}/sd-scripts/train_network.py')
-=======
         run_cmd.append(f"{scriptdir}/sd-scripts/sdxl_train_network.py")
     else:
         run_cmd.append(f"{scriptdir}/sd-scripts/train_network.py")
->>>>>>> fddac336
 
     network_args = ""
 
@@ -1066,13 +1056,8 @@
             "Here is the trainer command as a reference. It will not be executed:\n"
         )
         # Reconstruct the safe command string for display
-<<<<<<< HEAD
-        command_to_run = ' '.join(run_cmd)
-        
-=======
         command_to_run = " ".join(run_cmd)
 
->>>>>>> fddac336
         print(command_to_run)
 
         save_to_file(command_to_run)
