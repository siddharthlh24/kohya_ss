import gradio as gr
import json
import math
import os
import time
import toml

from datetime import datetime
from .common_gui import (
    check_if_model_exist,
    color_aug_changed,
    get_any_file_path,
    get_executable_path,
    get_file_path,
    get_saveasfile_path,
    output_message,
    print_command_and_toml,
    run_cmd_advanced_training,
    SaveConfigFile,
    scriptdir,
    update_my_data,
    validate_file_path,
    validate_folder_path,
    validate_model_path,
    validate_toml_file,
    validate_args_setting,
    setup_environment,
)
from .class_accelerate_launch import AccelerateLaunch
from .class_configuration_file import ConfigurationFile
from .class_source_model import SourceModel
from .class_basic_training import BasicTraining
from .class_advanced_training import AdvancedTraining
from .class_sd3 import sd3Training
from .class_sdxl_parameters import SDXLParameters
from .class_folders import Folders
from .class_command_executor import CommandExecutor
from .class_tensorboard import TensorboardManager
from .class_sample_images import SampleImages, create_prompt_file
from .class_lora_tab import LoRATools
from .class_huggingface import HuggingFace
from .class_metadata import MetaData
from .class_gui_config import KohyaSSGUIConfig
from .class_flux1 import flux1Training

from .dreambooth_folder_creation_gui import (
    gradio_dreambooth_folder_creation_tab,
)
from .dataset_balancing_gui import gradio_dataset_balancing_tab

from .custom_logging import setup_logging

# Set up logging
log = setup_logging()

# Setup command executor
executor = None

# Setup huggingface
huggingface = None
use_shell = False
train_state_value = time.time()

document_symbol = "\U0001F4C4"  # 📄


presets_dir = rf"{scriptdir}/presets"

LYCORIS_PRESETS_CHOICES = [
    "attn-mlp",
    "attn-only",
    "full",
    "full-lin",
    "unet-transformer-only",
    "unet-convblock-only",
]


def save_configuration(
    save_as_bool,
    file_path,
    
    # source model section
    pretrained_model_name_or_path,
    v2,
    v_parameterization,
    sdxl,
    flux1_checkbox,
    dataset_config,
    save_model_as,
    save_precision,
    train_data_dir,
    output_name,
    model_list,
    training_comment,
    
    # folders section
    logging_dir,
    reg_data_dir,
    output_dir,
    
    # basic training section
    max_resolution,
    learning_rate,
    lr_scheduler,
    lr_warmup,
    lr_warmup_steps,
    train_batch_size,
    epoch,
    save_every_n_epochs,
    seed,
    cache_latents,
    cache_latents_to_disk,
    caption_extension,
    enable_bucket,
    stop_text_encoder_training,
    min_bucket_reso,
    max_bucket_reso,
    max_train_epochs,
    max_train_steps,
    lr_scheduler_num_cycles,
    lr_scheduler_power,
    optimizer,
    optimizer_args,
    lr_scheduler_args,
    lr_scheduler_type,
    max_grad_norm,
    
    # accelerate launch section
    mixed_precision,
    num_cpu_threads_per_process,
    num_processes,
    num_machines,
    multi_gpu,
    gpu_ids,
    main_process_port,
    dynamo_backend,
    dynamo_mode,
    dynamo_use_fullgraph,
    dynamo_use_dynamic,
    extra_accelerate_launch_args,
    
    ### advanced training section
    gradient_checkpointing,
    fp8_base,
    fp8_base_unet,
    full_fp16,
    highvram,
    lowvram,
    xformers,
    shuffle_caption,
    save_state,
    save_state_on_train_end,
    resume,
    prior_loss_weight,
    color_aug,
    flip_aug,
    masked_loss,
    clip_skip,
    gradient_accumulation_steps,
    mem_eff_attn,
    max_token_length,
    max_data_loader_n_workers,
    keep_tokens,
    persistent_data_loader_workers,
    bucket_no_upscale,
    random_crop,
    bucket_reso_steps,
    v_pred_like_loss,
    caption_dropout_every_n_epochs,
    caption_dropout_rate,
<<<<<<< HEAD
    optimizer,
    optimizer_args,
    lr_scheduler_args,
    lr_scheduler_type,
    max_grad_norm,
=======
>>>>>>> ed55e819
    noise_offset_type,
    noise_offset,
    noise_offset_random_strength,
    adaptive_noise_scale,
    multires_noise_iterations,
    multires_noise_discount,
    ip_noise_gamma,
    ip_noise_gamma_random_strength,
    additional_parameters,
    loss_type,
    huber_schedule,
    huber_c,
    huber_scale,
    vae_batch_size,
    min_snr_gamma,
    save_every_n_steps,
    save_last_n_steps,
    save_last_n_steps_state,
    save_last_n_epochs,
    save_last_n_epochs_state,
    skip_cache_check,
    log_with,
    wandb_api_key,
    wandb_run_name,
    log_tracker_name,
    log_tracker_config,
    log_config,
    scale_v_pred_loss_like_noise_pred,
    full_bf16,
    min_timestep,
    max_timestep,
    vae,
    weighted_captions,
    debiased_estimation_loss,
    
    # sdxl parameters section
    sdxl_cache_text_encoder_outputs,
    sdxl_no_half_vae,
    
    ###
    text_encoder_lr,
    t5xxl_lr,
    unet_lr,
    network_dim,
    network_weights,
    dim_from_weights,
    network_alpha,
    LoRA_type,
    factor,
    bypass_mode,
    dora_wd,
    use_cp,
    use_tucker,
    use_scalar,
    rank_dropout_scale,
    constrain,
    rescaled,
    train_norm,
    decompose_both,
    train_on_input,
    conv_dim,
    conv_alpha,
    sample_every_n_steps,
    sample_every_n_epochs,
    sample_sampler,
    sample_prompts,
    down_lr_weight,
    mid_lr_weight,
    up_lr_weight,
    block_lr_zero_threshold,
    block_dims,
    block_alphas,
    conv_block_dims,
    conv_block_alphas,
    unit,
<<<<<<< HEAD
    save_every_n_steps,
    save_last_n_steps,
    save_last_n_steps_state,
    log_with,
    wandb_api_key,
    wandb_run_name,
    log_tracker_name,
    log_tracker_config,
    log_config,
    scale_v_pred_loss_like_noise_pred,
=======
>>>>>>> ed55e819
    scale_weight_norms,
    network_dropout,
    rank_dropout,
    module_dropout,
    LyCORIS_preset,
    loraplus_lr_ratio,
    loraplus_text_encoder_lr_ratio,
    loraplus_unet_lr_ratio,
    
    # huggingface section
    huggingface_repo_id,
    huggingface_token,
    huggingface_repo_type,
    huggingface_repo_visibility,
    huggingface_path_in_repo,
    save_state_to_huggingface,
    resume_from_huggingface,
    async_upload,
    
    # metadata section
    metadata_author,
    metadata_description,
    metadata_license,
    metadata_tags,
    metadata_title,
<<<<<<< HEAD
    loraplus_lr_ratio,
    loraplus_text_encoder_lr_ratio,
    loraplus_unet_lr_ratio,
=======
    
    # Flux1
    flux1_cache_text_encoder_outputs,
    flux1_cache_text_encoder_outputs_to_disk,
    ae,
    clip_l,
    t5xxl,
    discrete_flow_shift,
    model_prediction_type,
    timestep_sampling,
    split_mode,
    train_blocks,
    t5xxl_max_token_length,
    enable_all_linear,
    guidance_scale,
    mem_eff_save,
    apply_t5_attn_mask,
    split_qkv,
    train_t5xxl,
    cpu_offload_checkpointing,
    blocks_to_swap,
    single_blocks_to_swap,
    double_blocks_to_swap,
    img_attn_dim,
    img_mlp_dim,
    img_mod_dim,
    single_dim,
    txt_attn_dim,
    txt_mlp_dim,
    txt_mod_dim,
    single_mod_dim,
    in_dims,
    train_double_block_indices,
    train_single_block_indices,
    
    # SD3 parameters
    sd3_cache_text_encoder_outputs,
    sd3_cache_text_encoder_outputs_to_disk,
    sd3_fused_backward_pass,
    clip_g,
    clip_g_dropout_rate,
    sd3_clip_l,
    sd3_clip_l_dropout_rate,
    sd3_disable_mmap_load_safetensors,
    sd3_enable_scaled_pos_embed,
    logit_mean,
    logit_std,
    mode_scale,
    pos_emb_random_crop_rate,
    save_clip,
    save_t5xxl,
    sd3_t5_dropout_rate,
    sd3_t5xxl,
    t5xxl_device,
    t5xxl_dtype,
    sd3_text_encoder_batch_size,
    weighting_scheme,
    sd3_checkbox,
>>>>>>> ed55e819
):
    # Get list of function parameters and values
    parameters = list(locals().items())

    original_file_path = file_path

    # If saving as a new file, get the file path for saving
    if save_as_bool:
        log.info("Save as...")
        file_path = get_saveasfile_path(file_path)
    # If not saving as a new file, check if a file path was provided
    else:
        log.info("Save...")
        # If no file path was provided, get the file path for saving
        if file_path == None or file_path == "":
            file_path = get_saveasfile_path(file_path)

    # Log the file path for debugging purposes
    log.debug(file_path)

    # If no file path was provided, return the original file path
    if file_path == None or file_path == "":
        return original_file_path  # In case a file_path was provided and the user decide to cancel the open action

    # Extract the destination directory from the file path
    destination_directory = os.path.dirname(file_path)

    # Create the destination directory if it doesn't exist
    if not os.path.exists(destination_directory):
        os.makedirs(destination_directory)

    # Save the configuration file
    SaveConfigFile(
        parameters=parameters,
        file_path=file_path,
        exclusion=["file_path", "save_as"],
    )

    # Return the file path of the saved configuration
    return file_path


def open_configuration(
    ask_for_file,
    apply_preset,
    file_path,
    
    # source model section
    pretrained_model_name_or_path,
    v2,
    v_parameterization,
    sdxl,
    flux1_checkbox,
    dataset_config,
    save_model_as,
    save_precision,
    train_data_dir,
    output_name,
    model_list,
    training_comment,
    
    # folders section
    logging_dir,
    reg_data_dir,
    output_dir,
    
    # basic training section
    max_resolution,
    learning_rate,
    lr_scheduler,
    lr_warmup,
    lr_warmup_steps,
    train_batch_size,
    epoch,
    save_every_n_epochs,
    seed,
    cache_latents,
    cache_latents_to_disk,
    caption_extension,
    enable_bucket,
    stop_text_encoder_training,
    min_bucket_reso,
    max_bucket_reso,
    max_train_epochs,
    max_train_steps,
    lr_scheduler_num_cycles,
    lr_scheduler_power,
    optimizer,
    optimizer_args,
    lr_scheduler_args,
    lr_scheduler_type,
    max_grad_norm,
    
    # accelerate launch section
    mixed_precision,
    num_cpu_threads_per_process,
    num_processes,
    num_machines,
    multi_gpu,
    gpu_ids,
    main_process_port,
    dynamo_backend,
    dynamo_mode,
    dynamo_use_fullgraph,
    dynamo_use_dynamic,
    extra_accelerate_launch_args,
    
    ### advanced training section
    gradient_checkpointing,
    fp8_base,
    fp8_base_unet,
    full_fp16,
    highvram,
    lowvram,
    xformers,
    shuffle_caption,
    save_state,
    save_state_on_train_end,
    resume,
    prior_loss_weight,
    color_aug,
    flip_aug,
    masked_loss,
    clip_skip,
    gradient_accumulation_steps,
    mem_eff_attn,
    max_token_length,
    max_data_loader_n_workers,
    keep_tokens,
    persistent_data_loader_workers,
    bucket_no_upscale,
    random_crop,
    bucket_reso_steps,
    v_pred_like_loss,
    caption_dropout_every_n_epochs,
    caption_dropout_rate,
<<<<<<< HEAD
    optimizer,
    optimizer_args,
    lr_scheduler_args,
    lr_scheduler_type,
    max_grad_norm,
=======
>>>>>>> ed55e819
    noise_offset_type,
    noise_offset,
    noise_offset_random_strength,
    adaptive_noise_scale,
    multires_noise_iterations,
    multires_noise_discount,
    ip_noise_gamma,
    ip_noise_gamma_random_strength,
    additional_parameters,
    loss_type,
    huber_schedule,
    huber_c,
    huber_scale,
    vae_batch_size,
    min_snr_gamma,
    save_every_n_steps,
    save_last_n_steps,
    save_last_n_steps_state,
    save_last_n_epochs,
    save_last_n_epochs_state,
    skip_cache_check,
    log_with,
    wandb_api_key,
    wandb_run_name,
    log_tracker_name,
    log_tracker_config,
    log_config,
    scale_v_pred_loss_like_noise_pred,
    full_bf16,
    min_timestep,
    max_timestep,
    vae,
    weighted_captions,
    debiased_estimation_loss,
    
    # sdxl parameters section
    sdxl_cache_text_encoder_outputs,
    sdxl_no_half_vae,
    
    ###
    text_encoder_lr,
    t5xxl_lr,
    unet_lr,
    network_dim,
    network_weights,
    dim_from_weights,
    network_alpha,
    LoRA_type,
    factor,
    bypass_mode,
    dora_wd,
    use_cp,
    use_tucker,
    use_scalar,
    rank_dropout_scale,
    constrain,
    rescaled,
    train_norm,
    decompose_both,
    train_on_input,
    conv_dim,
    conv_alpha,
    sample_every_n_steps,
    sample_every_n_epochs,
    sample_sampler,
    sample_prompts,
    down_lr_weight,
    mid_lr_weight,
    up_lr_weight,
    block_lr_zero_threshold,
    block_dims,
    block_alphas,
    conv_block_dims,
    conv_block_alphas,
    unit,
<<<<<<< HEAD
    save_every_n_steps,
    save_last_n_steps,
    save_last_n_steps_state,
    log_with,
    wandb_api_key,
    wandb_run_name,
    log_tracker_name,
    log_tracker_config,
    log_config,
    scale_v_pred_loss_like_noise_pred,
=======
>>>>>>> ed55e819
    scale_weight_norms,
    network_dropout,
    rank_dropout,
    module_dropout,
    LyCORIS_preset,
    loraplus_lr_ratio,
    loraplus_text_encoder_lr_ratio,
    loraplus_unet_lr_ratio,
    
    # huggingface section
    huggingface_repo_id,
    huggingface_token,
    huggingface_repo_type,
    huggingface_repo_visibility,
    huggingface_path_in_repo,
    save_state_to_huggingface,
    resume_from_huggingface,
    async_upload,
    
    # metadata section
    metadata_author,
    metadata_description,
    metadata_license,
    metadata_tags,
    metadata_title,
<<<<<<< HEAD
    loraplus_lr_ratio,
    loraplus_text_encoder_lr_ratio,
    loraplus_unet_lr_ratio,
=======
    
    # Flux1
    flux1_cache_text_encoder_outputs,
    flux1_cache_text_encoder_outputs_to_disk,
    ae,
    clip_l,
    t5xxl,
    discrete_flow_shift,
    model_prediction_type,
    timestep_sampling,
    split_mode,
    train_blocks,
    t5xxl_max_token_length,
    enable_all_linear,
    guidance_scale,
    mem_eff_save,
    apply_t5_attn_mask,
    split_qkv,
    train_t5xxl,
    cpu_offload_checkpointing,
    blocks_to_swap,
    single_blocks_to_swap,
    double_blocks_to_swap,
    img_attn_dim,
    img_mlp_dim,
    img_mod_dim,
    single_dim,
    txt_attn_dim,
    txt_mlp_dim,
    txt_mod_dim,
    single_mod_dim,
    in_dims,
    train_double_block_indices,
    train_single_block_indices,
    
    # SD3 parameters
    sd3_cache_text_encoder_outputs,
    sd3_cache_text_encoder_outputs_to_disk,
    sd3_fused_backward_pass,
    clip_g,
    clip_g_dropout_rate,
    sd3_clip_l,
    sd3_clip_l_dropout_rate,
    sd3_disable_mmap_load_safetensors,
    sd3_enable_scaled_pos_embed,
    logit_mean,
    logit_std,
    mode_scale,
    pos_emb_random_crop_rate,
    save_clip,
    save_t5xxl,
    sd3_t5_dropout_rate,
    sd3_t5xxl,
    t5xxl_device,
    t5xxl_dtype,
    sd3_text_encoder_batch_size,
    weighting_scheme,
    sd3_checkbox,
    
    ##
>>>>>>> ed55e819
    training_preset,
):
    # Get list of function parameters and their values
    parameters = list(locals().items())

    # Determine if a preset configuration is being applied
    if apply_preset:
        if training_preset != "none":
            log.info(f"Applying preset {training_preset}...")
            file_path = rf"{presets_dir}/lora/{training_preset}.json"
    else:
        # If not applying a preset, set the `training_preset` field to an empty string
        # Find the index of the `training_preset` parameter using the `index()` method
        training_preset_index = parameters.index(("training_preset", training_preset))

        # Update the value of `training_preset` by directly assigning an empty string value
        parameters[training_preset_index] = ("training_preset", "none")

    # Store the original file path for potential reuse
    original_file_path = file_path

    # Request a file path from the user if required
    if ask_for_file:
        file_path = get_file_path(file_path)

    # Proceed if the file path is valid (not empty or None)
    if not file_path == "" and not file_path == None:
        # Check if the file exists before opening it
        if not os.path.isfile(file_path):
            log.error(f"Config file {file_path} does not exist.")
            return

        # Load variables from JSON file
        with open(file_path, "r", encoding="utf-8") as f:
            my_data = json.load(f)
            log.info("Loading config...")

            # Update values to fix deprecated options, set appropriate optimizer if it is set to True, etc.
            my_data = update_my_data(my_data)
    else:
        # Reset the file path to the original if the operation was cancelled or invalid
        file_path = original_file_path  # In case a file_path was provided and the user decides to cancel the open action
        my_data = {}  # Initialize an empty dict if no data was loaded

    values = [file_path]
    # Iterate over parameters to set their values from `my_data` or use default if not found
    for key, value in parameters:
        if not key in ["ask_for_file", "apply_preset", "file_path"]:
            json_value = my_data.get(key)
            # Append the value from JSON if present; otherwise, use the parameter's default value
            values.append(json_value if json_value is not None else value)

    # Display LoCon parameters based on the 'LoRA_type' from the loaded data
    # This section dynamically adjusts visibility of certain parameters in the UI
    if my_data.get("LoRA_type", "Standard") in {
        "Flux1",
        "Flux1 OFT",
        "LoCon",
        "Kohya DyLoRA",
        "Kohya LoCon",
        "LoRA-FA",
        "LyCORIS/Diag-OFT",
        "LyCORIS/DyLoRA",
        "LyCORIS/LoHa",
        "LyCORIS/LoKr",
        "LyCORIS/LoCon",
        "LyCORIS/GLoRA",
    }:
        values.append(gr.Row(visible=True))
    else:
        values.append(gr.Row(visible=False))

    return tuple(values)


def train_model(
    headless,
    print_only,
    
    # source model section
    pretrained_model_name_or_path,
    v2,
    v_parameterization,
    sdxl,
    flux1_checkbox,
    dataset_config,
    save_model_as,
    save_precision,
    train_data_dir,
    output_name,
    model_list,
    training_comment,
    
    # folders section
    logging_dir,
    reg_data_dir,
    output_dir,
    
    # basic training section
    max_resolution,
    learning_rate,
    lr_scheduler,
    lr_warmup,
    lr_warmup_steps,
    train_batch_size,
    epoch,
    save_every_n_epochs,
    seed,
    cache_latents,
    cache_latents_to_disk,
    caption_extension,
    enable_bucket,
    stop_text_encoder_training,
    min_bucket_reso,
    max_bucket_reso,
    max_train_epochs,
    max_train_steps,
    lr_scheduler_num_cycles,
    lr_scheduler_power,
    optimizer,
    optimizer_args,
    lr_scheduler_args,
    lr_scheduler_type,
    max_grad_norm,
    
    # accelerate launch section
    mixed_precision,
    num_cpu_threads_per_process,
    num_processes,
    num_machines,
    multi_gpu,
    gpu_ids,
    main_process_port,
    dynamo_backend,
    dynamo_mode,
    dynamo_use_fullgraph,
    dynamo_use_dynamic,
    extra_accelerate_launch_args,
    
    ### advanced training section
    gradient_checkpointing,
    fp8_base,
    fp8_base_unet,
    full_fp16,
    highvram,
    lowvram,
    xformers,
    shuffle_caption,
    save_state,
    save_state_on_train_end,
    resume,
    prior_loss_weight,
    color_aug,
    flip_aug,
    masked_loss,
    clip_skip,
    gradient_accumulation_steps,
    mem_eff_attn,
    max_token_length,
    max_data_loader_n_workers,
    keep_tokens,
    persistent_data_loader_workers,
    bucket_no_upscale,
    random_crop,
    bucket_reso_steps,
    v_pred_like_loss,
    caption_dropout_every_n_epochs,
    caption_dropout_rate,
<<<<<<< HEAD
    optimizer,
    optimizer_args,
    lr_scheduler_args,
    lr_scheduler_type,
    max_grad_norm,
=======
>>>>>>> ed55e819
    noise_offset_type,
    noise_offset,
    noise_offset_random_strength,
    adaptive_noise_scale,
    multires_noise_iterations,
    multires_noise_discount,
    ip_noise_gamma,
    ip_noise_gamma_random_strength,
    additional_parameters,
    loss_type,
    huber_schedule,
    huber_c,
    huber_scale,
    vae_batch_size,
    min_snr_gamma,
    save_every_n_steps,
    save_last_n_steps,
    save_last_n_steps_state,
    save_last_n_epochs,
    save_last_n_epochs_state,
    skip_cache_check,
    log_with,
    wandb_api_key,
    wandb_run_name,
    log_tracker_name,
    log_tracker_config,
    log_config,
    scale_v_pred_loss_like_noise_pred,
    full_bf16,
    min_timestep,
    max_timestep,
    vae,
    weighted_captions,
    debiased_estimation_loss,
    
    # sdxl parameters section
    sdxl_cache_text_encoder_outputs,
    sdxl_no_half_vae,
    
    ###
    text_encoder_lr,
    t5xxl_lr,
    unet_lr,
    network_dim,
    network_weights,
    dim_from_weights,
    network_alpha,
    LoRA_type,
    factor,
    bypass_mode,
    dora_wd,
    use_cp,
    use_tucker,
    use_scalar,
    rank_dropout_scale,
    constrain,
    rescaled,
    train_norm,
    decompose_both,
    train_on_input,
    conv_dim,
    conv_alpha,
    sample_every_n_steps,
    sample_every_n_epochs,
    sample_sampler,
    sample_prompts,
    down_lr_weight,
    mid_lr_weight,
    up_lr_weight,
    block_lr_zero_threshold,
    block_dims,
    block_alphas,
    conv_block_dims,
    conv_block_alphas,
    unit,
<<<<<<< HEAD
    save_every_n_steps,
    save_last_n_steps,
    save_last_n_steps_state,
    log_with,
    wandb_api_key,
    wandb_run_name,
    log_tracker_name,
    log_tracker_config,
    log_config,
    scale_v_pred_loss_like_noise_pred,
=======
>>>>>>> ed55e819
    scale_weight_norms,
    network_dropout,
    rank_dropout,
    module_dropout,
    LyCORIS_preset,
    loraplus_lr_ratio,
    loraplus_text_encoder_lr_ratio,
    loraplus_unet_lr_ratio,
    
    # huggingface section
    huggingface_repo_id,
    huggingface_token,
    huggingface_repo_type,
    huggingface_repo_visibility,
    huggingface_path_in_repo,
    save_state_to_huggingface,
    resume_from_huggingface,
    async_upload,
    
    # metadata section
    metadata_author,
    metadata_description,
    metadata_license,
    metadata_tags,
    metadata_title,
<<<<<<< HEAD
    loraplus_lr_ratio,
    loraplus_text_encoder_lr_ratio,
    loraplus_unet_lr_ratio,
=======
    
    # Flux1
    flux1_cache_text_encoder_outputs,
    flux1_cache_text_encoder_outputs_to_disk,
    ae,
    clip_l,
    t5xxl,
    discrete_flow_shift,
    model_prediction_type,
    timestep_sampling,
    split_mode,
    train_blocks,
    t5xxl_max_token_length,
    enable_all_linear,
    guidance_scale,
    mem_eff_save,
    apply_t5_attn_mask,
    split_qkv,
    train_t5xxl,
    cpu_offload_checkpointing,
    blocks_to_swap,
    single_blocks_to_swap,
    double_blocks_to_swap,
    img_attn_dim,
    img_mlp_dim,
    img_mod_dim,
    single_dim,
    txt_attn_dim,
    txt_mlp_dim,
    txt_mod_dim,
    single_mod_dim,
    in_dims,
    train_double_block_indices,
    train_single_block_indices,
    
    # SD3 parameters
    sd3_cache_text_encoder_outputs,
    sd3_cache_text_encoder_outputs_to_disk,
    sd3_fused_backward_pass,
    clip_g,
    clip_g_dropout_rate,
    sd3_clip_l,
    sd3_clip_l_dropout_rate,
    sd3_disable_mmap_load_safetensors,
    sd3_enable_scaled_pos_embed,
    logit_mean,
    logit_std,
    mode_scale,
    pos_emb_random_crop_rate,
    save_clip,
    save_t5xxl,
    sd3_t5_dropout_rate,
    sd3_t5xxl,
    t5xxl_device,
    t5xxl_dtype,
    sd3_text_encoder_batch_size,
    weighting_scheme,
    sd3_checkbox,
>>>>>>> ed55e819
):
    # Get list of function parameters and values
    parameters = list(locals().items())
    global train_state_value

    TRAIN_BUTTON_VISIBLE = [
        gr.Button(visible=True),
        gr.Button(visible=False or headless),
        gr.Textbox(value=train_state_value),
    ]

    if executor.is_running():
        log.error("Training is already running. Can't start another training session.")
        return TRAIN_BUTTON_VISIBLE

    log.info(f"Start training LoRA {LoRA_type} ...")

    log.info(f"Validating lr scheduler arguments...")
    if not validate_args_setting(lr_scheduler_args):
        return TRAIN_BUTTON_VISIBLE

    log.info(f"Validating optimizer arguments...")
    if not validate_args_setting(optimizer_args):
        return TRAIN_BUTTON_VISIBLE

    if flux1_checkbox:
        log.info(f"Validating lora type is Flux1 if flux1 checkbox is checked...")
        if (LoRA_type != "Flux1") and (LoRA_type != "Flux1 OFT") and ("LyCORIS" not in LoRA_type):
            log.error("LoRA type must be set to 'Flux1', 'Flux1 OFT' or 'LyCORIS' if Flux1 checkbox is checked.")
            return TRAIN_BUTTON_VISIBLE

    #
    # Validate paths
    #

    if not validate_file_path(dataset_config):
        return TRAIN_BUTTON_VISIBLE

    if not validate_file_path(log_tracker_config):
        return TRAIN_BUTTON_VISIBLE

    if not validate_folder_path(
        logging_dir, can_be_written_to=True, create_if_not_exists=True
    ):
        return TRAIN_BUTTON_VISIBLE

    if LyCORIS_preset not in LYCORIS_PRESETS_CHOICES:
        if not validate_toml_file(LyCORIS_preset):
            return TRAIN_BUTTON_VISIBLE

    if not validate_file_path(network_weights):
        return TRAIN_BUTTON_VISIBLE

    if not validate_folder_path(
        output_dir, can_be_written_to=True, create_if_not_exists=True
    ):
        return TRAIN_BUTTON_VISIBLE

    if not validate_model_path(pretrained_model_name_or_path):
        return TRAIN_BUTTON_VISIBLE

    if not validate_folder_path(reg_data_dir):
        return TRAIN_BUTTON_VISIBLE

    if not validate_folder_path(resume):
        return TRAIN_BUTTON_VISIBLE

    if not validate_folder_path(train_data_dir):
        return TRAIN_BUTTON_VISIBLE

    if not validate_model_path(vae):
        return TRAIN_BUTTON_VISIBLE

    #
    # End of path validation
    #

    if int(bucket_reso_steps) < 1:
        output_message(
            msg="Bucket resolution steps need to be greater than 0",
            headless=headless,
        )
        return TRAIN_BUTTON_VISIBLE

    # if noise_offset == "":
    #     noise_offset = 0

    if float(noise_offset) > 1 or float(noise_offset) < 0:
        output_message(
            msg="Noise offset need to be a value between 0 and 1",
            headless=headless,
        )
        return TRAIN_BUTTON_VISIBLE

    if output_dir != "":
        if not os.path.exists(output_dir):
            os.makedirs(output_dir)

    if stop_text_encoder_training > 0:
        output_message(
            msg='Output "stop text encoder training" is not yet supported. Ignoring',
            headless=headless,
        )
        stop_text_encoder_training = 0

    if not print_only and check_if_model_exist(
        output_name, output_dir, save_model_as, headless=headless
    ):
        return TRAIN_BUTTON_VISIBLE

    # If string is empty set string to 0.
    # if text_encoder_lr == "":
    #     text_encoder_lr = 0
    # if unet_lr == "":
    #     unet_lr = 0

    if dataset_config:
        log.info(
            "Dataset config toml file used, skipping total_steps, train_batch_size, gradient_accumulation_steps, epoch, reg_factor, max_train_steps calculations..."
        )
        if max_train_steps > 0:
            # calculate stop encoder training
            if stop_text_encoder_training == 0:
                stop_text_encoder_training = 0
            else:
                stop_text_encoder_training = math.ceil(
                    float(max_train_steps) / 100 * int(stop_text_encoder_training)
                )

            if lr_warmup != 0:
                lr_warmup_steps = round(
                    float(int(lr_warmup) * int(max_train_steps) / 100)
                )
            else:
                lr_warmup_steps = 0
        else:
            stop_text_encoder_training = 0
            lr_warmup_steps = 0

        if max_train_steps == 0:
            max_train_steps_info = f"Max train steps: 0. sd-scripts will therefore default to 1600. Please specify a different value if required."
        else:
            max_train_steps_info = f"Max train steps: {max_train_steps}"

    else:
        if train_data_dir == "":
            log.error("Train data dir is empty")
            return TRAIN_BUTTON_VISIBLE

        # Get a list of all subfolders in train_data_dir
        subfolders = [
            f
            for f in os.listdir(train_data_dir)
            if os.path.isdir(os.path.join(train_data_dir, f))
        ]

        total_steps = 0

        # Loop through each subfolder and extract the number of repeats
        for folder in subfolders:
            try:
                # Extract the number of repeats from the folder name
                repeats = int(folder.split("_")[0])
                log.info(f"Folder {folder}: {repeats} repeats found")

                # Count the number of images in the folder
                num_images = len(
                    [
                        f
                        for f, lower_f in (
                            (file, file.lower())
                            for file in os.listdir(os.path.join(train_data_dir, folder))
                        )
                        if lower_f.endswith((".jpg", ".jpeg", ".png", ".webp"))
                    ]
                )

                log.info(f"Folder {folder}: {num_images} images found")

                # Calculate the total number of steps for this folder
                steps = repeats * num_images

                # log.info the result
                log.info(f"Folder {folder}: {num_images} * {repeats} = {steps} steps")

                total_steps += steps

            except ValueError:
                # Handle the case where the folder name does not contain an underscore
                log.info(
                    f"Error: '{folder}' does not contain an underscore, skipping..."
                )

        if reg_data_dir == "":
            reg_factor = 1
        else:
            log.warning(
                "Regularization images are used... Will double the number of steps required..."
            )
            reg_factor = 2

        log.info(f"Regularization factor: {reg_factor}")

        if max_train_steps == 0:
            # calculate max_train_steps
            max_train_steps = int(
                math.ceil(
                    float(total_steps)
                    / int(train_batch_size)
                    / int(gradient_accumulation_steps)
                    * int(epoch)
                    * int(reg_factor)
                )
            )
            max_train_steps_info = f"max_train_steps ({total_steps} / {train_batch_size} / {gradient_accumulation_steps} * {epoch} * {reg_factor}) = {max_train_steps}"
        else:
            if max_train_steps == 0:
                max_train_steps_info = f"Max train steps: 0. sd-scripts will therefore default to 1600. Please specify a different value if required."
            else:
                max_train_steps_info = f"Max train steps: {max_train_steps}"

        # calculate stop encoder training
        if stop_text_encoder_training == 0:
            stop_text_encoder_training = 0
        else:
            stop_text_encoder_training = math.ceil(
                float(max_train_steps) / 100 * int(stop_text_encoder_training)
            )

    # Calculate lr_warmup_steps
    if lr_warmup_steps > 0:
        lr_warmup_steps = int(lr_warmup_steps)
        if lr_warmup > 0:
            log.warning("Both lr_warmup and lr_warmup_steps are set. lr_warmup_steps will be used.")
    elif lr_warmup != 0:
        lr_warmup_steps = lr_warmup / 100
    else:
        lr_warmup_steps = 0

    log.info(f"Train batch size: {train_batch_size}")
    log.info(f"Gradient accumulation steps: {gradient_accumulation_steps}")
    log.info(f"Epoch: {epoch}")
    log.info(max_train_steps_info)
    log.info(f"stop_text_encoder_training = {stop_text_encoder_training}")
    log.info(f"lr_warmup_steps = {lr_warmup_steps}")

    accelerate_path = get_executable_path("accelerate")
    if accelerate_path == "":
        log.error("accelerate not found")
        return TRAIN_BUTTON_VISIBLE

    run_cmd = [rf"{accelerate_path}", "launch"]

    run_cmd = AccelerateLaunch.run_cmd(
        run_cmd=run_cmd,
        dynamo_backend=dynamo_backend,
        dynamo_mode=dynamo_mode,
        dynamo_use_fullgraph=dynamo_use_fullgraph,
        dynamo_use_dynamic=dynamo_use_dynamic,
        num_processes=num_processes,
        num_machines=num_machines,
        multi_gpu=multi_gpu,
        gpu_ids=gpu_ids,
        main_process_port=main_process_port,
        num_cpu_threads_per_process=num_cpu_threads_per_process,
        mixed_precision=mixed_precision,
        extra_accelerate_launch_args=extra_accelerate_launch_args,
    )

    if sdxl:
        run_cmd.append(rf"{scriptdir}/sd-scripts/sdxl_train_network.py")
    elif flux1_checkbox:
        run_cmd.append(rf"{scriptdir}/sd-scripts/flux_train_network.py")
    elif sd3_checkbox:
        run_cmd.append(rf"{scriptdir}/sd-scripts/sd3_train_network.py")
    else:
        run_cmd.append(rf"{scriptdir}/sd-scripts/train_network.py")

    network_args = ""

    if LoRA_type == "LyCORIS/BOFT":
        network_module = "lycoris.kohya"
        network_args = f" preset={LyCORIS_preset} conv_dim={conv_dim} conv_alpha={conv_alpha} module_dropout={module_dropout} use_tucker={use_tucker} rank_dropout={rank_dropout} rank_dropout_scale={rank_dropout_scale} algo=boft train_norm={train_norm}"

    if LoRA_type == "LyCORIS/Diag-OFT":
        network_module = "lycoris.kohya"
        network_args = f" preset={LyCORIS_preset} conv_dim={conv_dim} conv_alpha={conv_alpha} module_dropout={module_dropout} use_tucker={use_tucker} rank_dropout={rank_dropout} rank_dropout_scale={rank_dropout_scale} constraint={constrain} rescaled={rescaled} algo=diag-oft train_norm={train_norm}"

    if LoRA_type == "LyCORIS/DyLoRA":
        network_module = "lycoris.kohya"
        network_args = f' preset={LyCORIS_preset} conv_dim={conv_dim} conv_alpha={conv_alpha} use_tucker={use_tucker} block_size={unit} rank_dropout={rank_dropout} module_dropout={module_dropout} algo="dylora" train_norm={train_norm}'

    if LoRA_type == "LyCORIS/GLoRA":
        network_module = "lycoris.kohya"
        network_args = f' preset={LyCORIS_preset} conv_dim={conv_dim} conv_alpha={conv_alpha} use_tucker={use_tucker} rank_dropout={rank_dropout} module_dropout={module_dropout} rank_dropout_scale={rank_dropout_scale} algo="glora" train_norm={train_norm}'

    if LoRA_type == "LyCORIS/iA3":
        network_module = "lycoris.kohya"
        network_args = f" preset={LyCORIS_preset} conv_dim={conv_dim} conv_alpha={conv_alpha} train_on_input={train_on_input} algo=ia3"

    if LoRA_type == "LoCon" or LoRA_type == "LyCORIS/LoCon":
        network_module = "lycoris.kohya"
        network_args = f" preset={LyCORIS_preset} conv_dim={conv_dim} conv_alpha={conv_alpha} use_tucker={use_tucker} rank_dropout={rank_dropout} bypass_mode={bypass_mode} dora_wd={dora_wd} module_dropout={module_dropout} use_tucker={use_tucker} use_scalar={use_scalar} rank_dropout_scale={rank_dropout_scale} algo=locon train_norm={train_norm}"

    if LoRA_type == "LyCORIS/LoHa":
        network_module = "lycoris.kohya"
        network_args = f' preset={LyCORIS_preset} conv_dim={conv_dim} conv_alpha={conv_alpha} use_tucker={use_tucker} rank_dropout={rank_dropout} bypass_mode={bypass_mode} dora_wd={dora_wd} module_dropout={module_dropout} use_tucker={use_tucker} use_scalar={use_scalar} rank_dropout_scale={rank_dropout_scale} algo=loha train_norm={train_norm}'

    if LoRA_type == "LyCORIS/LoKr":
        network_module = "lycoris.kohya"
        network_args = f" preset={LyCORIS_preset} conv_dim={conv_dim} conv_alpha={conv_alpha} use_tucker={use_tucker} rank_dropout={rank_dropout} bypass_mode={bypass_mode} dora_wd={dora_wd} module_dropout={module_dropout} factor={factor} use_cp={use_cp} use_scalar={use_scalar} decompose_both={decompose_both} rank_dropout_scale={rank_dropout_scale} algo=lokr train_norm={train_norm}"

    if LoRA_type == "LyCORIS/Native Fine-Tuning":
        network_module = "lycoris.kohya"
        network_args = f" preset={LyCORIS_preset} rank_dropout={rank_dropout} module_dropout={module_dropout} rank_dropout_scale={rank_dropout_scale} algo=full train_norm={train_norm}"

    if LoRA_type == "Flux1":
        # Add a list of supported network arguments for Flux1 below when supported
        kohya_lora_var_list = [
            "img_attn_dim",
            "img_mlp_dim",
            "img_mod_dim",
            "single_dim",
            "txt_attn_dim",
            "txt_mlp_dim",
            "txt_mod_dim",
            "single_mod_dim",
            "in_dims",
            "train_double_block_indices",
            "train_single_block_indices",
        ]
        network_module = "networks.lora_flux"
        kohya_lora_vars = {
            key: value
            for key, value in vars().items()
            if key in kohya_lora_var_list and value
        }
        if split_mode:
            if train_blocks != "single":
                log.warning(
                    f"train_blocks is currently set to '{train_blocks}'. split_mode is enabled, forcing train_blocks to 'single'."
                )
            kohya_lora_vars["train_blocks"] = "single"
            
        if split_qkv:
            kohya_lora_vars["split_qkv"] = True
        if train_t5xxl and flux1_checkbox:
            kohya_lora_vars["train_t5xxl"] = True
            
        for key, value in kohya_lora_vars.items():
            if value:
                network_args += f" {key}={value}"
                
    if LoRA_type == "Flux1 OFT":
        # Add a list of supported network arguments for Flux1 OFT below when supported
        kohya_lora_var_list = [
            "enable_all_linear",
        ]
        network_module = "networks.oft_flux"
        kohya_lora_vars = {
            key: value
            for key, value in vars().items()
            if key in kohya_lora_var_list and value
        }
        # if split_mode:
        #     if train_blocks != "single":
        #         log.warning(
        #             f"train_blocks is currently set to '{train_blocks}'. split_mode is enabled, forcing train_blocks to 'single'."
        #         )
        #     kohya_lora_vars["train_blocks"] = "single"
            
        # if split_qkv:
        #     kohya_lora_vars["split_qkv"] = True
        # if train_t5xxl:
        #     kohya_lora_vars["train_t5xxl"] = True
            
        for key, value in kohya_lora_vars.items():
            if value:
                network_args += f" {key}={value}"

    if LoRA_type in ["Kohya LoCon", "Standard"]:
        kohya_lora_var_list = [
            "down_lr_weight",
            "mid_lr_weight",
            "up_lr_weight",
            "block_lr_zero_threshold",
            "block_dims",
            "block_alphas",
            "conv_block_dims",
            "conv_block_alphas",
            "rank_dropout",
            "module_dropout",
        ]
        network_module = "networks.lora_sd3" if sd3_checkbox else "networks.lora"
        kohya_lora_vars = {
            key: value
            for key, value in vars().items()
            if key in kohya_lora_var_list and value
        }

        # Not sure if Flux1 is Standard... or LoCon style... flip a coin... going for LoCon style...
        if LoRA_type in ["Kohya LoCon"]:
            network_args += f' conv_dim="{conv_dim}" conv_alpha="{conv_alpha}"'

        for key, value in kohya_lora_vars.items():
            if value:
                network_args += f" {key}={value}"

    if LoRA_type in ["LoRA-FA"]:
        kohya_lora_var_list = [
            "down_lr_weight",
            "mid_lr_weight",
            "up_lr_weight",
            "block_lr_zero_threshold",
            "block_dims",
            "block_alphas",
            "conv_block_dims",
            "conv_block_alphas",
            "rank_dropout",
            "module_dropout",
        ]

        network_module = "networks.lora_fa"
        kohya_lora_vars = {
            key: value
            for key, value in vars().items()
            if key in kohya_lora_var_list and value
        }

        network_args = ""
        if LoRA_type == "Kohya LoCon":
            network_args += f' conv_dim="{conv_dim}" conv_alpha="{conv_alpha}"'

        for key, value in kohya_lora_vars.items():
            if value:
                network_args += f" {key}={value}"

    if LoRA_type in ["Kohya DyLoRA"]:
        kohya_lora_var_list = [
            "conv_dim",
            "conv_alpha",
            "down_lr_weight",
            "mid_lr_weight",
            "up_lr_weight",
            "block_lr_zero_threshold",
            "block_dims",
            "block_alphas",
            "conv_block_dims",
            "conv_block_alphas",
            "rank_dropout",
            "module_dropout",
            "unit",
        ]

        network_module = "networks.dylora"
        kohya_lora_vars = {
            key: value
            for key, value in vars().items()
            if key in kohya_lora_var_list and value
        }

        network_args = ""

        for key, value in kohya_lora_vars.items():
            if value:
                network_args += f" {key}={value}"

    # Set the text_encoder_lr to multiple values if both text_encoder_lr and t5xxl_lr are set
    if text_encoder_lr == 0 and t5xxl_lr > 0:
        log.error("When specifying T5XXL learning rate, text encoder learning rate need to be a value greater than 0.")
        return TRAIN_BUTTON_VISIBLE
    
    text_encoder_lr_list = []
    
    if text_encoder_lr > 0 and t5xxl_lr > 0:
        # Set the text_encoder_lr to a combination of text_encoder_lr and t5xxl_lr
        text_encoder_lr_list = [float(text_encoder_lr), float(t5xxl_lr)]
    elif text_encoder_lr > 0:
        # Set the text_encoder_lr to text_encoder_lr only
        text_encoder_lr_list = [float(text_encoder_lr), float(text_encoder_lr)]

    # Convert learning rates to float once and store the result for re-use
    learning_rate = float(learning_rate) if learning_rate is not None else 0.0
    text_encoder_lr_float = (
        float(text_encoder_lr) if text_encoder_lr is not None else 0.0
    )
    unet_lr_float = float(unet_lr) if unet_lr is not None else 0.0

    # Determine the training configuration based on learning rate values
    # Sets flags for training specific components based on the provided learning rates.
    if float(learning_rate) == unet_lr_float == text_encoder_lr_float == 0:
        output_message(msg="Please input learning rate values.", headless=headless)
        return TRAIN_BUTTON_VISIBLE
    # Flag to train text encoder only if its learning rate is non-zero and unet's is zero.
    network_train_text_encoder_only = text_encoder_lr_float != 0 and unet_lr_float == 0
    # Flag to train unet only if its learning rate is non-zero and text encoder's is zero.
    network_train_unet_only = text_encoder_lr_float == 0 and unet_lr_float != 0
<<<<<<< HEAD
    
    if text_encoder_lr_float != 0 or unet_lr_float != 0:
        do_not_set_learning_rate = True
        
    config_toml_data = {
        "adaptive_noise_scale": (
            adaptive_noise_scale if (adaptive_noise_scale != 0 and noise_offset_type == "Original") else None
=======

    if text_encoder_lr_float != 0 or unet_lr_float != 0:
        do_not_set_learning_rate = True
        
    clip_l_value = None
    if sd3_checkbox:
        # print("Setting clip_l_value to sd3_clip_l")
        # print("sd3_clip_l: ", sd3_clip_l)
        clip_l_value = sd3_clip_l
    elif flux1_checkbox:
        clip_l_value = clip_l
        
    t5xxl_value = None
    if flux1_checkbox:
        t5xxl_value = t5xxl
    elif sd3_checkbox:
        t5xxl_value = sd3_t5xxl
        
    disable_mmap_load_safetensors_value = None
    if sd3_checkbox:
        disable_mmap_load_safetensors_value = sd3_disable_mmap_load_safetensors

    config_toml_data = {
        "adaptive_noise_scale": (
            adaptive_noise_scale
            if (adaptive_noise_scale != 0 and noise_offset_type == "Original")
            else None
>>>>>>> ed55e819
        ),
        "async_upload": async_upload,
        "bucket_no_upscale": bucket_no_upscale,
        "bucket_reso_steps": bucket_reso_steps,
        "cache_latents": cache_latents,
        "cache_latents_to_disk": cache_latents_to_disk,
        "cache_text_encoder_outputs": (
            True
            if (sdxl and sdxl_cache_text_encoder_outputs)
            or (flux1_checkbox and flux1_cache_text_encoder_outputs)
            or (sd3_checkbox and sd3_cache_text_encoder_outputs)
            else None
        ),
        "cache_text_encoder_outputs_to_disk": (
            True
            if flux1_checkbox and flux1_cache_text_encoder_outputs_to_disk
            or sd3_checkbox and sd3_cache_text_encoder_outputs_to_disk
            else None
        ),
        "caption_dropout_every_n_epochs": int(caption_dropout_every_n_epochs),
        "caption_dropout_rate": caption_dropout_rate,
        "caption_extension": caption_extension,
        "clip_l": clip_l_value,
        "clip_skip": clip_skip if clip_skip != 0 else None,
        "color_aug": color_aug,
        "dataset_config": dataset_config,
        "debiased_estimation_loss": debiased_estimation_loss,
        "dynamo_backend": dynamo_backend,
        "dim_from_weights": dim_from_weights,
        "disable_mmap_load_safetensors": disable_mmap_load_safetensors_value,
        "enable_bucket": enable_bucket,
        "epoch": int(epoch),
        "flip_aug": flip_aug,
        "fp8_base": fp8_base,
        "fp8_base_unet": fp8_base_unet if flux1_checkbox else None,
        "full_bf16": full_bf16,
        "full_fp16": full_fp16,
        "fused_backward_pass": sd3_fused_backward_pass if sd3_checkbox else None,
        "gradient_accumulation_steps": int(gradient_accumulation_steps),
        "gradient_checkpointing": gradient_checkpointing,
        "highvram": highvram,
        "huber_c": huber_c,
        "huber_scale": huber_scale,
        "huber_schedule": huber_schedule,
        "huggingface_repo_id": huggingface_repo_id,
        "huggingface_token": huggingface_token,
        "huggingface_repo_type": huggingface_repo_type,
        "huggingface_repo_visibility": huggingface_repo_visibility,
        "huggingface_path_in_repo": huggingface_path_in_repo,
        "ip_noise_gamma": ip_noise_gamma if ip_noise_gamma != 0 else None,
        "ip_noise_gamma_random_strength": ip_noise_gamma_random_strength,
        "keep_tokens": int(keep_tokens),
        "learning_rate": None if do_not_set_learning_rate else learning_rate,
        "logging_dir": logging_dir,
        "log_config": log_config,
        "log_tracker_name": log_tracker_name,
        "log_tracker_config": log_tracker_config,
        "loraplus_lr_ratio": loraplus_lr_ratio if not 0 else None,
<<<<<<< HEAD
        "loraplus_text_encoder_lr_ratio": loraplus_text_encoder_lr_ratio if not 0 else None,
=======
        "loraplus_text_encoder_lr_ratio": (
            loraplus_text_encoder_lr_ratio if not 0 else None
        ),
>>>>>>> ed55e819
        "loraplus_unet_lr_ratio": loraplus_unet_lr_ratio if not 0 else None,
        "loss_type": loss_type,
        "lowvram": lowvram,
        "lr_scheduler": lr_scheduler,
        "lr_scheduler_args": str(lr_scheduler_args).replace('"', "").split(),
        "lr_scheduler_num_cycles": (
            int(lr_scheduler_num_cycles)
            if lr_scheduler_num_cycles != ""
            else int(epoch)
        ),
        "lr_scheduler_power": lr_scheduler_power,
        "lr_scheduler_type": lr_scheduler_type if lr_scheduler_type != "" else None,
        "lr_warmup_steps": lr_warmup_steps,
        "masked_loss": masked_loss,
        "max_bucket_reso": max_bucket_reso,
        "max_grad_norm": max_grad_norm,
        "max_timestep": max_timestep if max_timestep != 0 else None,
        "max_token_length": int(max_token_length) if not flux1_checkbox else None,
        "max_train_epochs": (
            int(max_train_epochs) if int(max_train_epochs) != 0 else None
        ),
        "max_train_steps": int(max_train_steps) if int(max_train_steps) != 0 else None,
        "mem_eff_attn": mem_eff_attn,
        "metadata_author": metadata_author,
        "metadata_description": metadata_description,
        "metadata_license": metadata_license,
        "metadata_tags": metadata_tags,
        "metadata_title": metadata_title,
        "min_bucket_reso": int(min_bucket_reso),
        "min_snr_gamma": min_snr_gamma if min_snr_gamma != 0 else None,
        "min_timestep": min_timestep if min_timestep != 0 else None,
        "mixed_precision": mixed_precision,
<<<<<<< HEAD
        "multires_noise_discount": multires_noise_discount if noise_offset_type == "Multires" else None,
        "multires_noise_iterations": (
            multires_noise_iterations if (multires_noise_iterations != 0 and noise_offset_type == "Multires") else None
=======
        "multires_noise_discount": (
            multires_noise_discount if noise_offset_type == "Multires" else None
        ),
        "multires_noise_iterations": (
            multires_noise_iterations
            if (multires_noise_iterations != 0 and noise_offset_type == "Multires")
            else None
>>>>>>> ed55e819
        ),
        "network_alpha": network_alpha,
        "network_args": str(network_args).replace('"', "").split(),
        "network_dim": network_dim,
        "network_dropout": network_dropout,
        "network_module": network_module,
        "network_train_unet_only": network_train_unet_only,
        "network_train_text_encoder_only": network_train_text_encoder_only,
        "network_weights": network_weights,
        "no_half_vae": True if sdxl and sdxl_no_half_vae else None,
<<<<<<< HEAD
        "noise_offset": noise_offset if (noise_offset != 0 and noise_offset_type == "Original") else None,
        "noise_offset_random_strength": noise_offset_random_strength if noise_offset_type == "Original" else None,
=======
        "noise_offset": (
            noise_offset
            if (noise_offset != 0 and noise_offset_type == "Original")
            else None
        ),
        "noise_offset_random_strength": (
            noise_offset_random_strength if noise_offset_type == "Original" else None
        ),
>>>>>>> ed55e819
        "noise_offset_type": noise_offset_type,
        "optimizer_type": optimizer,
        "optimizer_args": (
            str(optimizer_args).replace('"', "").split()
            if optimizer_args != []
            else None
        ),
        "output_dir": output_dir,
        "output_name": output_name,
        "persistent_data_loader_workers": int(persistent_data_loader_workers),
        "pretrained_model_name_or_path": pretrained_model_name_or_path,
        "prior_loss_weight": prior_loss_weight,
        "random_crop": random_crop,
        "reg_data_dir": reg_data_dir,
        "resolution": max_resolution,
        "resume": resume,
        "resume_from_huggingface": resume_from_huggingface,
        "sample_every_n_epochs": (
            sample_every_n_epochs if sample_every_n_epochs != 0 else None
        ),
        "sample_every_n_steps": (
            sample_every_n_steps if sample_every_n_steps != 0 else None
        ),
        "sample_prompts": create_prompt_file(sample_prompts, output_dir),
        "sample_sampler": sample_sampler,
        "save_every_n_epochs": (
            save_every_n_epochs if save_every_n_epochs != 0 else None
        ),
        "save_every_n_steps": save_every_n_steps if save_every_n_steps != 0 else None,
        "save_last_n_steps": save_last_n_steps if save_last_n_steps != 0 else None,
        "save_last_n_steps_state": (
            save_last_n_steps_state if save_last_n_steps_state != 0 else None
        ),
        "save_last_n_epochs": save_last_n_epochs if save_last_n_epochs != 0 else None,
        "save_last_n_epochs_state": (
            save_last_n_epochs_state if save_last_n_epochs_state != 0 else None
        ),
        "save_model_as": save_model_as,
        "save_precision": save_precision,
        "save_state": save_state,
        "save_state_on_train_end": save_state_on_train_end,
        "save_state_to_huggingface": save_state_to_huggingface,
        "scale_v_pred_loss_like_noise_pred": scale_v_pred_loss_like_noise_pred,
        "scale_weight_norms": scale_weight_norms,
        "sdpa": True if xformers == "sdpa" else None,
        "seed": int(seed) if int(seed) != 0 else None,
        "shuffle_caption": shuffle_caption,
        "skip_cache_check": skip_cache_check,
        "stop_text_encoder_training": (
            stop_text_encoder_training if stop_text_encoder_training != 0 else None
        ),
        "text_encoder_lr": text_encoder_lr_list if not [] else None,
        "train_batch_size": train_batch_size,
        "train_data_dir": train_data_dir,
        "training_comment": training_comment,
        "unet_lr": unet_lr if not 0 else None,
        "log_with": log_with,
        "v2": v2,
        "v_parameterization": v_parameterization,
        "v_pred_like_loss": v_pred_like_loss if v_pred_like_loss != 0 else None,
        "vae": vae,
        "vae_batch_size": vae_batch_size if vae_batch_size != 0 else None,
        "wandb_api_key": wandb_api_key,
        "wandb_run_name": wandb_run_name if wandb_run_name != "" else output_name,
        "weighted_captions": weighted_captions,
        "xformers": True if xformers == "xformers" else None,
        
        # SD3 only Parameters
        # "cache_text_encoder_outputs": see previous assignment above for code
        # "cache_text_encoder_outputs_to_disk": see previous assignment above for code
        "clip_g": clip_g if sd3_checkbox else None,
        "clip_g_dropout_rate": clip_g_dropout_rate if sd3_checkbox else None,
        # "clip_l": see previous assignment above for code
        "clip_l_dropout_rate": sd3_clip_l_dropout_rate if sd3_checkbox else None,
        "enable_scaled_pos_embed": sd3_enable_scaled_pos_embed if sd3_checkbox else None,
        "logit_mean": logit_mean if sd3_checkbox else None,
        "logit_std": logit_std if sd3_checkbox else None,
        "mode_scale": mode_scale if sd3_checkbox else None,
        "pos_emb_random_crop_rate": pos_emb_random_crop_rate if sd3_checkbox else None,
        "save_clip": save_clip if sd3_checkbox else None,
        "save_t5xxl": save_t5xxl if sd3_checkbox else None,
        "t5_dropout_rate": sd3_t5_dropout_rate if sd3_checkbox else None,
        # "t5xxl": see previous assignment above for code
        "t5xxl_device": t5xxl_device if sd3_checkbox else None,
        "t5xxl_dtype": t5xxl_dtype if sd3_checkbox else None,
        "text_encoder_batch_size": (
            sd3_text_encoder_batch_size if sd3_checkbox else None
        ),
        "weighting_scheme": weighting_scheme if sd3_checkbox else None,
        
        # Flux.1 specific parameters
        # "cache_text_encoder_outputs": see previous assignment above for code
        # "cache_text_encoder_outputs_to_disk": see previous assignment above for code
        "ae": ae if flux1_checkbox else None,
        # "clip_l": see previous assignment above for code
        "t5xxl": t5xxl_value,
        "discrete_flow_shift": float(discrete_flow_shift) if flux1_checkbox else None,
        "model_prediction_type": model_prediction_type if flux1_checkbox else None,
        "timestep_sampling": timestep_sampling if flux1_checkbox else None,
        "split_mode": split_mode if flux1_checkbox else None,
        "t5xxl_max_token_length": int(t5xxl_max_token_length) if flux1_checkbox else None,
        "guidance_scale": float(guidance_scale) if flux1_checkbox else None,
        "mem_eff_save": mem_eff_save if flux1_checkbox else None,
        "apply_t5_attn_mask": apply_t5_attn_mask if flux1_checkbox else None,
        "cpu_offload_checkpointing": cpu_offload_checkpointing if flux1_checkbox else None,
        "blocks_to_swap": blocks_to_swap if flux1_checkbox or sd3_checkbox else None,
        "single_blocks_to_swap": single_blocks_to_swap if flux1_checkbox else None,
        "double_blocks_to_swap": double_blocks_to_swap if flux1_checkbox else None,
    }

    # Given dictionary `config_toml_data`
    # Remove all values = ""
    config_toml_data = {
        key: value
        for key, value in config_toml_data.items()
        if value not in ["", False, None]
    }

    config_toml_data["max_data_loader_n_workers"] = int(max_data_loader_n_workers)

    # Sort the dictionary by keys
    config_toml_data = dict(sorted(config_toml_data.items()))

    current_datetime = datetime.now()
    formatted_datetime = current_datetime.strftime("%Y%m%d-%H%M%S")
    tmpfilename = rf"{output_dir}/config_lora-{formatted_datetime}.toml"

    # Save the updated TOML data back to the file
    with open(tmpfilename, "w", encoding="utf-8") as toml_file:
        toml.dump(config_toml_data, toml_file)

        if not os.path.exists(toml_file.name):
            log.error(f"Failed to write TOML file: {toml_file.name}")

    run_cmd.append("--config_file")
    run_cmd.append(rf"{tmpfilename}")

    # Define a dictionary of parameters
    run_cmd_params = {
        "additional_parameters": additional_parameters,
    }

    # Use the ** syntax to unpack the dictionary when calling the function
    run_cmd = run_cmd_advanced_training(run_cmd=run_cmd, **run_cmd_params)

    if print_only:
        print_command_and_toml(run_cmd, tmpfilename)
    else:
        # Saving config file for model
        current_datetime = datetime.now()
        formatted_datetime = current_datetime.strftime("%Y%m%d-%H%M%S")
        # config_dir = os.path.dirname(os.path.dirname(train_data_dir))
        file_path = os.path.join(output_dir, f"{output_name}_{formatted_datetime}.json")

        log.info(f"Saving training config to {file_path}...")

        SaveConfigFile(
            parameters=parameters,
            file_path=file_path,
            exclusion=["file_path", "save_as", "headless", "print_only"],
        )

        # log.info(run_cmd)
        env = setup_environment()

        # Run the command

        executor.execute_command(run_cmd=run_cmd, env=env)

        train_state_value = time.time()

        return (
            gr.Button(visible=False or headless),
            gr.Button(visible=True),
            gr.Textbox(value=train_state_value),
        )


def lora_tab(
    train_data_dir_input=gr.Dropdown(),
    reg_data_dir_input=gr.Dropdown(),
    output_dir_input=gr.Dropdown(),
    logging_dir_input=gr.Dropdown(),
    headless=False,
    config: KohyaSSGUIConfig = {},
    use_shell_flag: bool = False,
):
    dummy_db_true = gr.Checkbox(value=True, visible=False)
    dummy_db_false = gr.Checkbox(value=False, visible=False)
    dummy_headless = gr.Checkbox(value=headless, visible=False)

    global use_shell
    use_shell = use_shell_flag

    with gr.Tab("Training"), gr.Column(variant="compact") as tab:
        gr.Markdown(
            "Train a custom model using kohya train network LoRA python code..."
        )

        # Setup Configuration Files Gradio
        with gr.Accordion("Configuration", open=False):
            configuration = ConfigurationFile(headless=headless, config=config)

        with gr.Accordion("Accelerate launch", open=False), gr.Column():
            accelerate_launch = AccelerateLaunch(config=config)

        with gr.Column():
            source_model = SourceModel(
                save_model_as_choices=[
                    "ckpt",
                    "safetensors",
                ],
                headless=headless,
                config=config,
            )

            with gr.Accordion("Folders", open=True), gr.Group():
                folders = Folders(headless=headless, config=config)

        with gr.Accordion("Metadata", open=False), gr.Group():
            metadata = MetaData(config=config)

        with gr.Accordion("Dataset Preparation", open=False):
            gr.Markdown(
                "This section provide Dreambooth tools to help setup your dataset..."
            )
            gradio_dreambooth_folder_creation_tab(
                train_data_dir_input=source_model.train_data_dir,
                reg_data_dir_input=folders.reg_data_dir,
                output_dir_input=folders.output_dir,
                logging_dir_input=folders.logging_dir,
                headless=headless,
                config=config,
            )

            gradio_dataset_balancing_tab(headless=headless)

        with gr.Accordion("Parameters", open=False), gr.Column():

            def list_presets(path):
                json_files = []

                # Insert an empty string at the beginning
                # json_files.insert(0, "none")

                for file in os.listdir(path):
                    if file.endswith(".json"):
                        json_files.append(os.path.splitext(file)[0])

                user_presets_path = os.path.join(path, "user_presets")
                if os.path.isdir(user_presets_path):
                    for file in os.listdir(user_presets_path):
                        if file.endswith(".json"):
                            preset_name = os.path.splitext(file)[0]
                            json_files.append(os.path.join("user_presets", preset_name))

                return json_files
            
            training_preset = gr.Dropdown(
                label="Presets",
                choices=["none"] + list_presets(rf"{presets_dir}/lora"),
                value="none",
                elem_classes=["preset_background"],
            )

            with gr.Accordion("Basic", open="True", elem_classes=["basic_background"]):
                with gr.Row():
                    LoRA_type = gr.Dropdown(
                        label="LoRA type",
                        choices=[
                            "Flux1",
                            "Flux1 OFT",
                            "Kohya DyLoRA",
                            "Kohya LoCon",
                            "LoRA-FA",
                            "LyCORIS/iA3",
                            "LyCORIS/BOFT",
                            "LyCORIS/Diag-OFT",
                            "LyCORIS/DyLoRA",
                            "LyCORIS/GLoRA",
                            "LyCORIS/LoCon",
                            "LyCORIS/LoHa",
                            "LyCORIS/LoKr",
                            "LyCORIS/Native Fine-Tuning",
                            "Standard",
                        ],
                        value="Standard",
                    )
<<<<<<< HEAD

                    with gr.Row():
                        text_encoder_lr = gr.Number(
                            label="Text Encoder learning rate",
                            value=0.0001,
                            info="(Optional)",
                            minimum=0,
                            maximum=1,
                        )

                        unet_lr = gr.Number(
                            label="Unet learning rate",
                            value=0.0001,
                            info="(Optional)",
                            minimum=0,
                            maximum=1,
                        )

                    with gr.Row():
                        loraplus_lr_ratio = gr.Number(
                            label="LoRA+ learning rate ratio",
                            value=0,
                            info="(Optional) starting with 16 is suggested",
                            minimum=0,
                            maximum=128,
                        )

                        loraplus_unet_lr_ratio = gr.Number(
                            label="LoRA+ Unet learning rate ratio",
                            value=0,
                            info="(Optional) starting with 16 is suggested",
                            minimum=0,
                            maximum=128,
                        )

                        loraplus_text_encoder_lr_ratio = gr.Number(
                            label="LoRA+ Text Encoder learning rate ratio",
                            value=0,
                            info="(Optional) starting with 16 is suggested",
                            minimum=0,
                            maximum=128,
                        )

                    # Add SDXL Parameters
                    sdxl_params = SDXLParameters(
                        source_model.sdxl_checkbox, config=config
=======
                    LyCORIS_preset = gr.Dropdown(
                        label="LyCORIS Preset",
                        choices=LYCORIS_PRESETS_CHOICES,
                        value="full",
                        visible=False,
                        interactive=True,
                        allow_custom_value=True,
                        info="Use path_to_config_file.toml to choose config file (for LyCORIS module settings)"
>>>>>>> ed55e819
                    )
                    with gr.Group():
                        with gr.Row():
                            network_weights = gr.Textbox(
                                label="Network weights",
                                placeholder="(Optional)",
                                info="Path to an existing LoRA network weights to resume training from",
                            )
                            network_weights_file = gr.Button(
                                document_symbol,
                                elem_id="open_folder_small",
                                elem_classes=["tool"],
                                visible=(not headless),
                            )
                            network_weights_file.click(
                                get_any_file_path,
                                inputs=[network_weights],
                                outputs=network_weights,
                                show_progress=False,
                            )
                            dim_from_weights = gr.Checkbox(
                                label="DIM from weights",
                                value=False,
                                info="Automatically determine the dim(rank) from the weight file.",
                            )
                basic_training = BasicTraining(
                    learning_rate_value=0.0001,
                    lr_scheduler_value="cosine",
                    lr_warmup_value=10,
                    sdxl_checkbox=source_model.sdxl_checkbox,
                    config=config,
                )

                with gr.Row():
                    text_encoder_lr = gr.Number(
                        label="Text Encoder learning rate",
                        value=0,
                        info="(Optional) Set CLIP-L and T5XXL learning rates.",
                        minimum=0,
                        maximum=1,
                    )
                    
                    t5xxl_lr = gr.Number(
                        label="T5XXL learning rate",
                        value=0,
                        info="(Optional) Override the T5XXL learning rate set by the Text Encoder learning rate if you desire a different one.",
                        minimum=0,
                        maximum=1,
                    )

                    unet_lr = gr.Number(
                        label="Unet learning rate",
                        value=0.0001,
                        info="(Optional)",
                        minimum=0,
                        maximum=1,
                    )

                with gr.Row() as loraplus:
                    loraplus_lr_ratio = gr.Number(
                        label="LoRA+ learning rate ratio",
                        value=0,
                        info="(Optional) starting with 16 is suggested",
                        minimum=0,
                        maximum=128,
                    )

                    loraplus_unet_lr_ratio = gr.Number(
                        label="LoRA+ Unet learning rate ratio",
                        value=0,
                        info="(Optional) starting with 16 is suggested",
                        minimum=0,
                        maximum=128,
                    )

                    loraplus_text_encoder_lr_ratio = gr.Number(
                        label="LoRA+ Text Encoder learning rate ratio",
                        value=0,
                        info="(Optional) starting with 16 is suggested",
                        minimum=0,
                        maximum=128,
                    )
                # Add SDXL Parameters
                sdxl_params = SDXLParameters(
                    source_model.sdxl_checkbox, config=config
                )

                # LyCORIS Specific parameters
                with gr.Accordion("LyCORIS", visible=False) as lycoris_accordion:
                    with gr.Row():
                        factor = gr.Slider(
                            label="LoKr factor",
                            value=-1,
                            minimum=-1,
                            maximum=64,
                            step=1,
                            visible=False,
                        )
                        bypass_mode = gr.Checkbox(
                            value=False,
                            label="Bypass mode",
                            info="Designed for bnb 8bit/4bit linear layer. (QLyCORIS)",
                            visible=False,
                        )
                        dora_wd = gr.Checkbox(
                            value=False,
                            label="DoRA Weight Decompose",
                            info="Enable the DoRA method for these algorithms",
                            visible=False,
                        )
                        use_cp = gr.Checkbox(
                            value=False,
                            label="Use CP decomposition",
                            info="A two-step approach utilizing tensor decomposition and fine-tuning to accelerate convolution layers in large neural networks, resulting in significant CPU speedups with minor accuracy drops.",
                            visible=False,
                        )
                        use_tucker = gr.Checkbox(
                            value=False,
                            label="Use Tucker decomposition",
                            info="Efficiently decompose tensor shapes, resulting in a sequence of convolution layers with varying dimensions and Hadamard product implementation through multiplication of two distinct tensors.",
                            visible=False,
                        )
                        use_scalar = gr.Checkbox(
                            value=False,
                            label="Use Scalar",
                            info="Train an additional scalar in front of the weight difference, use a different weight initialization strategy.",
                            visible=False,
                        )
                    with gr.Row():
                        rank_dropout_scale = gr.Checkbox(
                            value=False,
                            label="Rank Dropout Scale",
                            info="Adjusts the scale of the rank dropout to maintain the average dropout rate, ensuring more consistent regularization across different layers.",
                            visible=False,
                        )
                        constrain = gr.Number(
                            value=0.0,
                            label="Constrain OFT",
                            info="Limits the norm of the oft_blocks, ensuring that their magnitude does not exceed a specified threshold, thus controlling the extent of the transformation applied.",
                            visible=False,
                        )
                        rescaled = gr.Checkbox(
                            value=False,
                            label="Rescaled OFT",
                            info="applies an additional scaling factor to the oft_blocks, allowing for further adjustment of their impact on the model's transformations.",
                            visible=False,
                        )
                        train_norm = gr.Checkbox(
                            value=False,
                            label="Train Norm",
                            info="Selects trainable layers in a network, but trains normalization layers identically across methods as they lack matrix decomposition.",
                            visible=False,
                        )
                        decompose_both = gr.Checkbox(
                            value=False,
                            label="LoKr decompose both",
                            info="Controls whether both input and output dimensions of the layer's weights are decomposed into smaller matrices for reparameterization.",
                            visible=False,
                        )
                        train_on_input = gr.Checkbox(
                            value=True,
                            label="iA3 train on input",
                            info="Set if we change the information going into the system (True) or the information coming out of it (False).",
                            visible=False,
                        )
                with gr.Row() as network_row:
                    network_dim = gr.Slider(
                        minimum=1,
                        maximum=512,
                        label="Network Rank (Dimension)",
                        value=8,
                        step=1,
                        interactive=True,
                    )
                    network_alpha = gr.Slider(
                        minimum=0.00001,
                        maximum=1024,
                        label="Network Alpha",
                        value=1,
                        step=0.00001,
                        interactive=True,
                        info="alpha for LoRA weight scaling",
                    )
                with gr.Row(visible=False) as convolution_row:
                    # locon= gr.Checkbox(label='Train a LoCon instead of a general LoRA (does not support v2 base models) (may not be able to some utilities now)', value=False)
                    conv_dim = gr.Slider(
                        minimum=0,
                        maximum=512,
                        value=1,
                        step=1,
                        label="Convolution Rank (Dimension)",
                    )
                    conv_alpha = gr.Slider(
                        minimum=0,
                        maximum=512,
                        value=1,
                        step=1,
                        label="Convolution Alpha",
                    )
                with gr.Row():
                    scale_weight_norms = gr.Slider(
                        label="Scale weight norms",
                        value=0,
                        minimum=0,
                        maximum=10,
                        step=0.01,
                        info="Max Norm Regularization is a technique to stabilize network training by limiting the norm of network weights. It may be effective in suppressing overfitting of LoRA and improving stability when used with other LoRAs. See PR #545 on kohya_ss/sd_scripts repo for details. Recommended setting: 1. Higher is weaker, lower is stronger.",
                        interactive=True,
                    )
                    network_dropout = gr.Slider(
                        label="Network dropout",
                        value=0,
                        minimum=0,
                        maximum=1,
                        step=0.01,
                        info="Is a normal probability dropout at the neuron level. In the case of LoRA, it is applied to the output of down. Recommended range 0.1 to 0.5",
                    )
                    rank_dropout = gr.Slider(
                        label="Rank dropout",
                        value=0,
                        minimum=0,
                        maximum=1,
                        step=0.01,
                        info="can specify `rank_dropout` to dropout each rank with specified probability. Recommended range 0.1 to 0.3",
                    )
                    module_dropout = gr.Slider(
                        label="Module dropout",
                        value=0.0,
                        minimum=0.0,
                        maximum=1.0,
                        step=0.01,
                        info="can specify `module_dropout` to dropout each rank with specified probability. Recommended range 0.1 to 0.3",
                    )
                with gr.Row(visible=False):
                        unit = gr.Slider(
                            minimum=1,
                            maximum=64,
                            label="DyLoRA Unit / Block size",
                            value=1,
                            step=1,
                            interactive=True,
                        )

                        # Show or hide LoCon conv settings depending on LoRA type selection
                        def update_LoRA_settings(
                            LoRA_type,
                            conv_dim,
                            network_dim,
                        ):
                            log.debug("LoRA type changed...")

                            lora_settings_config = {
                                "network_row": {
                                    "gr_type": gr.Row,
                                    "update_params": {
                                        "visible": LoRA_type
                                        in {
                                            "Flux1",
                                            "Flux1 OFT",
                                            "Kohya DyLoRA",
                                            "Kohya LoCon",
                                            "LoRA-FA",
                                            "LyCORIS/BOFT",
                                            "LyCORIS/Diag-OFT",
                                            "LyCORIS/DyLoRA",
                                            "LyCORIS/GLoRA",
                                            "LyCORIS/LoCon",
                                            "LyCORIS/LoHa",
                                            "LyCORIS/LoKr",
                                            "Standard",
                                        },
                                    },
                                },
                                "convolution_row": {
                                    "gr_type": gr.Row,
                                    "update_params": {
                                        "visible": LoRA_type
                                        in {
                                            "LoCon",
                                            "Kohya DyLoRA",
                                            "Kohya LoCon",
                                            "LoRA-FA",
                                            "LyCORIS/BOFT",
                                            "LyCORIS/Diag-OFT",
                                            "LyCORIS/DyLoRA",
                                            "LyCORIS/LoHa",
                                            "LyCORIS/LoKr",
                                            "LyCORIS/LoCon",
                                            "LyCORIS/GLoRA",
                                        },
                                    },
                                },
                                "kohya_advanced_lora": {
                                    "gr_type": gr.Row,
                                    "update_params": {
                                        "visible": LoRA_type
                                        in {
                                            "Flux1",
                                            "Flux1 OFT",
                                            "Standard",
                                            "Kohya DyLoRA",
                                            "Kohya LoCon",
                                            "LoRA-FA",
                                        },
                                    },
                                },
                                "network_weights": {
                                    "gr_type": gr.Textbox,
                                    "update_params": {
                                        "visible": LoRA_type
                                        in {
                                            "Flux1",
                                            "Flux1 OFT",
                                            "Standard",
                                            "LoCon",
                                            "Kohya DyLoRA",
                                            "Kohya LoCon",
                                            "LoRA-FA",
                                            "LyCORIS/BOFT",
                                            "LyCORIS/Diag-OFT",
                                            "LyCORIS/DyLoRA",
                                            "LyCORIS/GLoRA",
                                            "LyCORIS/LoHa",
                                            "LyCORIS/LoCon",
                                            "LyCORIS/LoKr",
                                        },
                                    },
                                },
                                "network_weights_file": {
                                    "gr_type": gr.Button,
                                    "update_params": {
                                        "visible": LoRA_type
                                        in {
                                            "Flux1",
                                            "Flux1 OFT",
                                            "Standard",
                                            "LoCon",
                                            "Kohya DyLoRA",
                                            "Kohya LoCon",
                                            "LoRA-FA",
                                            "LyCORIS/BOFT",
                                            "LyCORIS/Diag-OFT",
                                            "LyCORIS/DyLoRA",
                                            "LyCORIS/GLoRA",
                                            "LyCORIS/LoHa",
                                            "LyCORIS/LoCon",
                                            "LyCORIS/LoKr",
                                        },
                                    },
                                },
                                "dim_from_weights": {
                                    "gr_type": gr.Checkbox,
                                    "update_params": {
                                        "visible": LoRA_type
                                        in {
                                            "Flux1",
                                            "Flux1 OFT",
                                            "Standard",
                                            "LoCon",
                                            "Kohya DyLoRA",
                                            "Kohya LoCon",
                                            "LoRA-FA",
                                            "LyCORIS/BOFT",
                                            "LyCORIS/Diag-OFT",
                                            "LyCORIS/DyLoRA",
                                            "LyCORIS/GLoRA",
                                            "LyCORIS/LoHa",
                                            "LyCORIS/LoCon",
                                            "LyCORIS/LoKr",
                                        }
                                    },
                                },
                                "factor": {
                                    "gr_type": gr.Slider,
                                    "update_params": {
                                        "visible": LoRA_type
                                        in {
                                            "LyCORIS/LoKr",
                                        },
                                    },
                                },
                                "conv_dim": {
                                    "gr_type": gr.Slider,
                                    "update_params": {
                                        "maximum": (
                                            100000
                                            if LoRA_type
                                            in {
                                                "LyCORIS/LoHa",
                                                "LyCORIS/LoKr",
                                                "LyCORIS/BOFT",
                                                "LyCORIS/Diag-OFT",
                                            }
                                            else 512
                                        ),
                                        "value": conv_dim,  # if conv_dim > 512 else conv_dim,
                                    },
                                },
                                "network_dim": {
                                    "gr_type": gr.Slider,
                                    "update_params": {
                                        "maximum": (
                                            100000
                                            if LoRA_type
                                            in {
                                                "LyCORIS/LoHa",
                                                "LyCORIS/LoKr",
                                                "LyCORIS/BOFT",
                                                "LyCORIS/Diag-OFT",
                                            }
                                            else 512
                                        ),
                                        "value": network_dim,  # if network_dim > 512 else network_dim,
                                    },
                                },
                                "bypass_mode": {
                                    "gr_type": gr.Checkbox,
                                    "update_params": {
                                        "visible": LoRA_type
                                        in {
                                            "LyCORIS/LoCon",
                                            "LyCORIS/LoHa",
                                            "LyCORIS/LoKr",
                                        },
                                    },
                                },
                                "dora_wd": {
                                    "gr_type": gr.Checkbox,
                                    "update_params": {
                                        "visible": LoRA_type
                                        in {
                                            "LyCORIS/LoCon",
                                            "LyCORIS/LoHa",
                                            "LyCORIS/LoKr",
                                        },
                                    },
                                },
                                "use_cp": {
                                    "gr_type": gr.Checkbox,
                                    "update_params": {
                                        "visible": LoRA_type
                                        in {
                                            "LyCORIS/LoKr",
                                        },
                                    },
                                },
                                "use_tucker": {
                                    "gr_type": gr.Checkbox,
                                    "update_params": {
                                        "visible": LoRA_type
                                        in {
                                            "LyCORIS/BOFT",
                                            "LyCORIS/Diag-OFT",
                                            "LyCORIS/DyLoRA",
                                            "LyCORIS/GLoRA",
                                            "LyCORIS/LoCon",
                                            "LyCORIS/LoHa",
                                            "LyCORIS/LoKr",
                                        },
                                    },
                                },
                                "use_scalar": {
                                    "gr_type": gr.Checkbox,
                                    "update_params": {
                                        "visible": LoRA_type
                                        in {
                                            "LyCORIS/LoCon",
                                            "LyCORIS/LoHa",
                                            "LyCORIS/LoKr",
                                        },
                                    },
                                },
                                "rank_dropout_scale": {
                                    "gr_type": gr.Checkbox,
                                    "update_params": {
                                        "visible": LoRA_type
                                        in {
                                            "LyCORIS/BOFT",
                                            "LyCORIS/Diag-OFT",
                                            "LyCORIS/GLoRA",
                                            "LyCORIS/LoCon",
                                            "LyCORIS/LoHa",
                                            "LyCORIS/LoKr",
                                            "LyCORIS/Native Fine-Tuning",
                                        },
                                    },
                                },
                                "constrain": {
                                    "gr_type": gr.Number,
                                    "update_params": {
                                        "visible": LoRA_type
                                        in {
                                            "LyCORIS/Diag-OFT",
                                        },
                                    },
                                },
                                "rescaled": {
                                    "gr_type": gr.Checkbox,
                                    "update_params": {
                                        "visible": LoRA_type
                                        in {
                                            "LyCORIS/Diag-OFT",
                                        },
                                    },
                                },
                                "train_norm": {
                                    "gr_type": gr.Checkbox,
                                    "update_params": {
                                        "visible": LoRA_type
                                        in {
                                            "LyCORIS/DyLoRA",
                                            "LyCORIS/BOFT",
                                            "LyCORIS/Diag-OFT",
                                            "LyCORIS/GLoRA",
                                            "LyCORIS/LoCon",
                                            "LyCORIS/LoHa",
                                            "LyCORIS/LoKr",
                                            "LyCORIS/Native Fine-Tuning",
                                        },
                                    },
                                },
                                "decompose_both": {
                                    "gr_type": gr.Checkbox,
                                    "update_params": {
                                        "visible": LoRA_type in {"LyCORIS/LoKr"},
                                    },
                                },
                                "train_on_input": {
                                    "gr_type": gr.Checkbox,
                                    "update_params": {
                                        "visible": LoRA_type in {"LyCORIS/iA3"},
                                    },
                                },
                                "scale_weight_norms": {
                                    "gr_type": gr.Slider,
                                    "update_params": {
                                        "visible": LoRA_type
                                        in {
                                            "LoCon",
                                            "Kohya DyLoRA",
                                            "Kohya LoCon",
                                            "LoRA-FA",
                                            "LyCORIS/DyLoRA",
                                            "LyCORIS/GLoRA",
                                            "LyCORIS/LoHa",
                                            "LyCORIS/LoCon",
                                            "LyCORIS/LoKr",
                                            "Standard",
                                        },
                                    },
                                },
                                "network_dropout": {
                                    "gr_type": gr.Slider,
                                    "update_params": {
                                        "visible": LoRA_type
                                        in {
                                            "LoCon",
                                            "Kohya DyLoRA",
                                            "Kohya LoCon",
                                            "LoRA-FA",
                                            "LyCORIS/BOFT",
                                            "LyCORIS/Diag-OFT",
                                            "LyCORIS/DyLoRA",
                                            "LyCORIS/GLoRA",
                                            "LyCORIS/LoCon",
                                            "LyCORIS/LoHa",
                                            "LyCORIS/LoKr",
                                            "LyCORIS/Native Fine-Tuning",
                                            "Standard",
                                        },
                                    },
                                },
                                "rank_dropout": {
                                    "gr_type": gr.Slider,
                                    "update_params": {
                                        "visible": LoRA_type
                                        in {
                                            "LoCon",
                                            "Kohya DyLoRA",
                                            "LyCORIS/BOFT",
                                            "LyCORIS/Diag-OFT",
                                            "LyCORIS/GLoRA",
                                            "LyCORIS/LoCon",
                                            "LyCORIS/LoHa",
                                            "LyCORIS/LoKR",
                                            "Kohya LoCon",
                                            "LoRA-FA",
                                            "LyCORIS/Native Fine-Tuning",
                                            "Standard",
                                        },
                                    },
                                },
                                "module_dropout": {
                                    "gr_type": gr.Slider,
                                    "update_params": {
                                        "visible": LoRA_type
                                        in {
                                            "LoCon",
                                            "LyCORIS/BOFT",
                                            "LyCORIS/Diag-OFT",
                                            "Kohya DyLoRA",
                                            "LyCORIS/GLoRA",
                                            "LyCORIS/LoCon",
                                            "LyCORIS/LoHa",
                                            "LyCORIS/LoKR",
                                            "Kohya LoCon",
                                            "LyCORIS/Native Fine-Tuning",
                                            "LoRA-FA",
                                            "Standard",
                                        },
                                    },
                                },
                                "LyCORIS_preset": {
                                    "gr_type": gr.Dropdown,
                                    "update_params": {
                                        "visible": LoRA_type
                                        in {
                                            "LyCORIS/DyLoRA",
                                            "LyCORIS/iA3",
                                            "LyCORIS/BOFT",
                                            "LyCORIS/Diag-OFT",
                                            "LyCORIS/GLoRA",
                                            "LyCORIS/LoCon",
                                            "LyCORIS/LoHa",
                                            "LyCORIS/LoKr",
                                            "LyCORIS/Native Fine-Tuning",
                                        },
                                    },
                                },
                                "unit": {
                                    "gr_type": gr.Slider,
                                    "update_params": {
                                        "visible": LoRA_type
                                        in {
                                            "Kohya DyLoRA",
                                            "LyCORIS/DyLoRA",
                                        },
                                    },
                                },
                                "lycoris_accordion": {
                                    "gr_type": gr.Accordion,
                                    "update_params": {
                                        "visible": LoRA_type
                                        in {
                                            "LyCORIS/DyLoRA",
                                            "LyCORIS/iA3",
                                            "LyCORIS/BOFT",
                                            "LyCORIS/Diag-OFT",
                                            "LyCORIS/GLoRA",
                                            "LyCORIS/LoCon",
                                            "LyCORIS/LoHa",
                                            "LyCORIS/LoKr",
                                            "LyCORIS/Native Fine-Tuning",
                                        },
                                    },
                                },
                                "loraplus": {
                                    "gr_type": gr.Row,
                                    "update_params": {
                                        "visible": LoRA_type
                                        in {
                                            "LoCon",
                                            "Kohya DyLoRA",
                                            "LyCORIS/BOFT",
                                            "LyCORIS/Diag-OFT",
                                            "LyCORIS/GLoRA",
                                            "LyCORIS/LoCon",
                                            "LyCORIS/LoHa",
                                            "LyCORIS/LoKR",
                                            "Kohya LoCon",
                                            "LoRA-FA",
                                            "LyCORIS/Native Fine-Tuning",
                                            "Standard",
                                        },
                                    },
                                },
                            }

                            results = []
                            for attr, settings in lora_settings_config.items():
                                update_params = settings["update_params"]

                                results.append(settings["gr_type"](**update_params))

                            return tuple(results)

                # Add FLUX1 Parameters to the basic training accordion
                flux1_training = flux1Training(
                    headless=headless,
                    config=config,
                    flux1_checkbox=source_model.flux1_checkbox,
                )

            # Add SD3 Parameters
            sd3_training = sd3Training(
                headless=headless, config=config, sd3_checkbox=source_model.sd3_checkbox
            )

            with gr.Accordion("Advanced", open=False, elem_classes="advanced_background"):
                # with gr.Accordion('Advanced Configuration', open=False):
                with gr.Row(visible=True) as kohya_advanced_lora:
                    with gr.Tab(label="Weights"):
                        with gr.Row(visible=True):
                            down_lr_weight = gr.Textbox(
                                label="Down LR weights",
                                placeholder="(Optional) eg: 0,0,0,0,0,0,1,1,1,1,1,1",
                                info="Specify the learning rate weight of the down blocks of U-Net.",
                            )
                            mid_lr_weight = gr.Textbox(
                                label="Mid LR weights",
                                placeholder="(Optional) eg: 0.5",
                                info="Specify the learning rate weight of the mid block of U-Net.",
                            )
                            up_lr_weight = gr.Textbox(
                                label="Up LR weights",
                                placeholder="(Optional) eg: 0,0,0,0,0,0,1,1,1,1,1,1",
                                info="Specify the learning rate weight of the up blocks of U-Net. The same as down_lr_weight.",
                            )
                            block_lr_zero_threshold = gr.Textbox(
                                label="Blocks LR zero threshold",
                                placeholder="(Optional) eg: 0.1",
                                info="If the weight is not more than this value, the LoRA module is not created. The default is 0.",
                            )
                    with gr.Tab(label="Blocks"):
                        with gr.Row(visible=True):
                            block_dims = gr.Textbox(
                                label="Block dims",
                                placeholder="(Optional) eg: 2,2,2,2,4,4,4,4,6,6,6,6,8,6,6,6,6,4,4,4,4,2,2,2,2",
                                info="Specify the dim (rank) of each block. Specify 25 numbers.",
                            )
                            block_alphas = gr.Textbox(
                                label="Block alphas",
                                placeholder="(Optional) eg: 2,2,2,2,4,4,4,4,6,6,6,6,8,6,6,6,6,4,4,4,4,2,2,2,2",
                                info="Specify the alpha of each block. Specify 25 numbers as with block_dims. If omitted, the value of network_alpha is used.",
                            )
                    with gr.Tab(label="Conv"):
                        with gr.Row(visible=True):
                            conv_block_dims = gr.Textbox(
                                label="Conv dims",
                                placeholder="(Optional) eg: 2,2,2,2,4,4,4,4,6,6,6,6,8,6,6,6,6,4,4,4,4,2,2,2,2",
                                info="Extend LoRA to Conv2d 3x3 and specify the dim (rank) of each block. Specify 25 numbers.",
                            )
                            conv_block_alphas = gr.Textbox(
                                label="Conv alphas",
                                placeholder="(Optional) eg: 2,2,2,2,4,4,4,4,6,6,6,6,8,6,6,6,6,4,4,4,4,2,2,2,2",
                                info="Specify the alpha of each block when expanding LoRA to Conv2d 3x3. Specify 25 numbers. If omitted, the value of conv_alpha is used.",
                            )
                advanced_training = AdvancedTraining(
                    headless=headless, training_type="lora", config=config
                )
                advanced_training.color_aug.change(
                    color_aug_changed,
                    inputs=[advanced_training.color_aug],
                    outputs=[basic_training.cache_latents],
                )

            with gr.Accordion("Samples", open=False, elem_classes="samples_background"):
                sample = SampleImages(config=config)

            global huggingface
            with gr.Accordion("HuggingFace", open=False, elem_classes="huggingface_background"):
                huggingface = HuggingFace(config=config)

            LoRA_type.change(
                update_LoRA_settings,
                inputs=[
                    LoRA_type,
                    conv_dim,
                    network_dim,
                ],
                outputs=[
                    network_row,
                    convolution_row,
                    kohya_advanced_lora,
                    network_weights,
                    network_weights_file,
                    dim_from_weights,
                    factor,
                    conv_dim,
                    network_dim,
                    bypass_mode,
                    dora_wd,
                    use_cp,
                    use_tucker,
                    use_scalar,
                    rank_dropout_scale,
                    constrain,
                    rescaled,
                    train_norm,
                    decompose_both,
                    train_on_input,
                    scale_weight_norms,
                    network_dropout,
                    rank_dropout,
                    module_dropout,
                    LyCORIS_preset,
                    unit,
                    lycoris_accordion,
                    loraplus,
                ],
            )

        global executor
        executor = CommandExecutor(headless=headless)

        with gr.Column(), gr.Group():
            with gr.Row():
                button_print = gr.Button("Print training command")

        # Setup gradio tensorboard buttons
        TensorboardManager(headless=headless, logging_dir=folders.logging_dir)

        settings_list = [
            source_model.pretrained_model_name_or_path,
            source_model.v2,
            source_model.v_parameterization,
            source_model.sdxl_checkbox,
            source_model.flux1_checkbox,
            source_model.dataset_config,
            source_model.save_model_as,
            source_model.save_precision,
            source_model.train_data_dir,
            source_model.output_name,
            source_model.model_list,
            source_model.training_comment,
            folders.logging_dir,
            folders.reg_data_dir,
            folders.output_dir,
            basic_training.max_resolution,
            basic_training.learning_rate,
            basic_training.lr_scheduler,
            basic_training.lr_warmup,
            basic_training.lr_warmup_steps,
            basic_training.train_batch_size,
            basic_training.epoch,
            basic_training.save_every_n_epochs,
            basic_training.seed,
            basic_training.cache_latents,
            basic_training.cache_latents_to_disk,
            basic_training.caption_extension,
            basic_training.enable_bucket,
            basic_training.stop_text_encoder_training,
            basic_training.min_bucket_reso,
            basic_training.max_bucket_reso,
            basic_training.max_train_epochs,
            basic_training.max_train_steps,
            basic_training.lr_scheduler_num_cycles,
            basic_training.lr_scheduler_power,
            basic_training.optimizer,
            basic_training.optimizer_args,
            basic_training.lr_scheduler_args,
            basic_training.lr_scheduler_type,
            basic_training.max_grad_norm,
            accelerate_launch.mixed_precision,
            accelerate_launch.num_cpu_threads_per_process,
            accelerate_launch.num_processes,
            accelerate_launch.num_machines,
            accelerate_launch.multi_gpu,
            accelerate_launch.gpu_ids,
            accelerate_launch.main_process_port,
            accelerate_launch.dynamo_backend,
            accelerate_launch.dynamo_mode,
            accelerate_launch.dynamo_use_fullgraph,
            accelerate_launch.dynamo_use_dynamic,
            accelerate_launch.extra_accelerate_launch_args,
            advanced_training.gradient_checkpointing,
            advanced_training.fp8_base,
            advanced_training.fp8_base_unet,
            advanced_training.full_fp16,
            advanced_training.highvram,
            advanced_training.lowvram,
            advanced_training.xformers,
            advanced_training.shuffle_caption,
            advanced_training.save_state,
            advanced_training.save_state_on_train_end,
            advanced_training.resume,
            advanced_training.prior_loss_weight,
            advanced_training.color_aug,
            advanced_training.flip_aug,
            advanced_training.masked_loss,
            advanced_training.clip_skip,
            advanced_training.gradient_accumulation_steps,
            advanced_training.mem_eff_attn,
            advanced_training.max_token_length,
            advanced_training.max_data_loader_n_workers,
            advanced_training.keep_tokens,
            advanced_training.persistent_data_loader_workers,
            advanced_training.bucket_no_upscale,
            advanced_training.random_crop,
            advanced_training.bucket_reso_steps,
            advanced_training.v_pred_like_loss,
            advanced_training.caption_dropout_every_n_epochs,
            advanced_training.caption_dropout_rate,
<<<<<<< HEAD
            basic_training.optimizer,
            basic_training.optimizer_args,
            basic_training.lr_scheduler_args,
            basic_training.lr_scheduler_type,
            basic_training.max_grad_norm,
=======
>>>>>>> ed55e819
            advanced_training.noise_offset_type,
            advanced_training.noise_offset,
            advanced_training.noise_offset_random_strength,
            advanced_training.adaptive_noise_scale,
            advanced_training.multires_noise_iterations,
            advanced_training.multires_noise_discount,
            advanced_training.ip_noise_gamma,
            advanced_training.ip_noise_gamma_random_strength,
            advanced_training.additional_parameters,
            advanced_training.loss_type,
            advanced_training.huber_schedule,
            advanced_training.huber_c,
            advanced_training.huber_scale,
            advanced_training.vae_batch_size,
            advanced_training.min_snr_gamma,
            advanced_training.save_every_n_steps,
            advanced_training.save_last_n_steps,
            advanced_training.save_last_n_steps_state,
            advanced_training.save_last_n_epochs,
            advanced_training.save_last_n_epochs_state,
            advanced_training.skip_cache_check,
            advanced_training.log_with,
            advanced_training.wandb_api_key,
            advanced_training.wandb_run_name,
            advanced_training.log_tracker_name,
            advanced_training.log_tracker_config,
            advanced_training.log_config,
            advanced_training.scale_v_pred_loss_like_noise_pred,
            advanced_training.full_bf16,
            advanced_training.min_timestep,
            advanced_training.max_timestep,
            advanced_training.vae,
            advanced_training.weighted_captions,
            advanced_training.debiased_estimation_loss,
            sdxl_params.sdxl_cache_text_encoder_outputs,
            sdxl_params.sdxl_no_half_vae,
            text_encoder_lr,
            t5xxl_lr,
            unet_lr,
            network_dim,
            network_weights,
            dim_from_weights,
            network_alpha,
            LoRA_type,
            factor,
            bypass_mode,
            dora_wd,
            use_cp,
            use_tucker,
            use_scalar,
            rank_dropout_scale,
            constrain,
            rescaled,
            train_norm,
            decompose_both,
            train_on_input,
            conv_dim,
            conv_alpha,
            sample.sample_every_n_steps,
            sample.sample_every_n_epochs,
            sample.sample_sampler,
            sample.sample_prompts,
            down_lr_weight,
            mid_lr_weight,
            up_lr_weight,
            block_lr_zero_threshold,
            block_dims,
            block_alphas,
            conv_block_dims,
            conv_block_alphas,
            unit,
<<<<<<< HEAD
            advanced_training.save_every_n_steps,
            advanced_training.save_last_n_steps,
            advanced_training.save_last_n_steps_state,
            advanced_training.log_with,
            advanced_training.wandb_api_key,
            advanced_training.wandb_run_name,
            advanced_training.log_tracker_name,
            advanced_training.log_tracker_config,
            advanced_training.log_config,
            advanced_training.scale_v_pred_loss_like_noise_pred,
=======
>>>>>>> ed55e819
            scale_weight_norms,
            network_dropout,
            rank_dropout,
            module_dropout,
            LyCORIS_preset,
            loraplus_lr_ratio,
            loraplus_text_encoder_lr_ratio,
            loraplus_unet_lr_ratio,
            huggingface.huggingface_repo_id,
            huggingface.huggingface_token,
            huggingface.huggingface_repo_type,
            huggingface.huggingface_repo_visibility,
            huggingface.huggingface_path_in_repo,
            huggingface.save_state_to_huggingface,
            huggingface.resume_from_huggingface,
            huggingface.async_upload,
            metadata.metadata_author,
            metadata.metadata_description,
            metadata.metadata_license,
            metadata.metadata_tags,
            metadata.metadata_title,
<<<<<<< HEAD
            loraplus_lr_ratio,
            loraplus_text_encoder_lr_ratio,
            loraplus_unet_lr_ratio,
=======
            # Flux1 parameters
            flux1_training.flux1_cache_text_encoder_outputs,
            flux1_training.flux1_cache_text_encoder_outputs_to_disk,
            flux1_training.ae,
            flux1_training.clip_l,
            flux1_training.t5xxl,
            flux1_training.discrete_flow_shift,
            flux1_training.model_prediction_type,
            flux1_training.timestep_sampling,
            flux1_training.split_mode,
            flux1_training.train_blocks,
            flux1_training.t5xxl_max_token_length,
            flux1_training.enable_all_linear,
            flux1_training.guidance_scale,
            flux1_training.mem_eff_save,
            flux1_training.apply_t5_attn_mask,
            flux1_training.split_qkv,
            flux1_training.train_t5xxl,
            flux1_training.cpu_offload_checkpointing,
            advanced_training.blocks_to_swap,
            flux1_training.single_blocks_to_swap,
            flux1_training.double_blocks_to_swap,
            flux1_training.img_attn_dim,
            flux1_training.img_mlp_dim,
            flux1_training.img_mod_dim,
            flux1_training.single_dim,
            flux1_training.txt_attn_dim,
            flux1_training.txt_mlp_dim,
            flux1_training.txt_mod_dim,
            flux1_training.single_mod_dim,
            flux1_training.in_dims,
            flux1_training.train_double_block_indices,
            flux1_training.train_single_block_indices,
            
            # SD3 Parameters
            sd3_training.sd3_cache_text_encoder_outputs,
            sd3_training.sd3_cache_text_encoder_outputs_to_disk,
            sd3_training.sd3_fused_backward_pass,
            sd3_training.clip_g,
            sd3_training.clip_g_dropout_rate,
            sd3_training.clip_l,
            sd3_training.clip_l_dropout_rate,
            sd3_training.disable_mmap_load_safetensors,
            sd3_training.enable_scaled_pos_embed,
            sd3_training.logit_mean,
            sd3_training.logit_std,
            sd3_training.mode_scale,
            sd3_training.pos_emb_random_crop_rate,
            sd3_training.save_clip,
            sd3_training.save_t5xxl,
            sd3_training.t5_dropout_rate,
            sd3_training.t5xxl,
            sd3_training.t5xxl_device,
            sd3_training.t5xxl_dtype,
            sd3_training.sd3_text_encoder_batch_size,
            sd3_training.weighting_scheme,
            source_model.sd3_checkbox,
>>>>>>> ed55e819
        ]

        configuration.button_open_config.click(
            open_configuration,
            inputs=[dummy_db_true, dummy_db_false, configuration.config_file_name]
            + settings_list
            + [training_preset],
            outputs=[configuration.config_file_name]
            + settings_list
            + [training_preset, convolution_row],
            show_progress=False,
        )

        configuration.button_load_config.click(
            open_configuration,
            inputs=[dummy_db_false, dummy_db_false, configuration.config_file_name]
            + settings_list
            + [training_preset],
            outputs=[configuration.config_file_name]
            + settings_list
            + [training_preset, convolution_row],
            show_progress=False,
        )

        training_preset.input(
            open_configuration,
            inputs=[dummy_db_false, dummy_db_true, configuration.config_file_name]
            + settings_list
            + [training_preset],
            outputs=[gr.Textbox(visible=False)]
            + settings_list
            + [training_preset, convolution_row],
            show_progress=False,
        )

        configuration.button_save_config.click(
            save_configuration,
            inputs=[dummy_db_false, configuration.config_file_name] + settings_list,
            outputs=[configuration.config_file_name],
            show_progress=False,
        )

        run_state = gr.Textbox(value=train_state_value, visible=False)

        run_state.change(
            fn=executor.wait_for_training_to_end,
            outputs=[executor.button_run, executor.button_stop_training],
        )

        executor.button_run.click(
            train_model,
            inputs=[dummy_headless] + [dummy_db_false] + settings_list,
            outputs=[executor.button_run, executor.button_stop_training, run_state],
            show_progress=False,
        )

        executor.button_stop_training.click(
            executor.kill_command,
            outputs=[executor.button_run, executor.button_stop_training],
        )

        button_print.click(
            train_model,
            inputs=[dummy_headless] + [dummy_db_true] + settings_list,
            show_progress=False,
        )

    with gr.Tab("Tools"):
        lora_tools = LoRATools(headless=headless)

    with gr.Tab("Guides"):
        gr.Markdown("This section provide Various LoRA guides and information...")
        if os.path.exists(rf"{scriptdir}/docs/LoRA/top_level.md"):
            with open(
                os.path.join(rf"{scriptdir}/docs/LoRA/top_level.md"),
                "r",
                encoding="utf-8",
            ) as file:
                guides_top_level = file.read() + "\n"
            gr.Markdown(guides_top_level)

    return (
        source_model.train_data_dir,
        folders.reg_data_dir,
        folders.output_dir,
        folders.logging_dir,
    )<|MERGE_RESOLUTION|>--- conflicted
+++ resolved
@@ -169,14 +169,6 @@
     v_pred_like_loss,
     caption_dropout_every_n_epochs,
     caption_dropout_rate,
-<<<<<<< HEAD
-    optimizer,
-    optimizer_args,
-    lr_scheduler_args,
-    lr_scheduler_type,
-    max_grad_norm,
-=======
->>>>>>> ed55e819
     noise_offset_type,
     noise_offset,
     noise_offset_random_strength,
@@ -252,19 +244,6 @@
     conv_block_dims,
     conv_block_alphas,
     unit,
-<<<<<<< HEAD
-    save_every_n_steps,
-    save_last_n_steps,
-    save_last_n_steps_state,
-    log_with,
-    wandb_api_key,
-    wandb_run_name,
-    log_tracker_name,
-    log_tracker_config,
-    log_config,
-    scale_v_pred_loss_like_noise_pred,
-=======
->>>>>>> ed55e819
     scale_weight_norms,
     network_dropout,
     rank_dropout,
@@ -290,11 +269,6 @@
     metadata_license,
     metadata_tags,
     metadata_title,
-<<<<<<< HEAD
-    loraplus_lr_ratio,
-    loraplus_text_encoder_lr_ratio,
-    loraplus_unet_lr_ratio,
-=======
     
     # Flux1
     flux1_cache_text_encoder_outputs,
@@ -353,7 +327,6 @@
     sd3_text_encoder_batch_size,
     weighting_scheme,
     sd3_checkbox,
->>>>>>> ed55e819
 ):
     # Get list of function parameters and values
     parameters = list(locals().items())
@@ -490,14 +463,6 @@
     v_pred_like_loss,
     caption_dropout_every_n_epochs,
     caption_dropout_rate,
-<<<<<<< HEAD
-    optimizer,
-    optimizer_args,
-    lr_scheduler_args,
-    lr_scheduler_type,
-    max_grad_norm,
-=======
->>>>>>> ed55e819
     noise_offset_type,
     noise_offset,
     noise_offset_random_strength,
@@ -573,19 +538,6 @@
     conv_block_dims,
     conv_block_alphas,
     unit,
-<<<<<<< HEAD
-    save_every_n_steps,
-    save_last_n_steps,
-    save_last_n_steps_state,
-    log_with,
-    wandb_api_key,
-    wandb_run_name,
-    log_tracker_name,
-    log_tracker_config,
-    log_config,
-    scale_v_pred_loss_like_noise_pred,
-=======
->>>>>>> ed55e819
     scale_weight_norms,
     network_dropout,
     rank_dropout,
@@ -611,11 +563,6 @@
     metadata_license,
     metadata_tags,
     metadata_title,
-<<<<<<< HEAD
-    loraplus_lr_ratio,
-    loraplus_text_encoder_lr_ratio,
-    loraplus_unet_lr_ratio,
-=======
     
     # Flux1
     flux1_cache_text_encoder_outputs,
@@ -676,7 +623,6 @@
     sd3_checkbox,
     
     ##
->>>>>>> ed55e819
     training_preset,
 ):
     # Get list of function parameters and their values
@@ -845,14 +791,6 @@
     v_pred_like_loss,
     caption_dropout_every_n_epochs,
     caption_dropout_rate,
-<<<<<<< HEAD
-    optimizer,
-    optimizer_args,
-    lr_scheduler_args,
-    lr_scheduler_type,
-    max_grad_norm,
-=======
->>>>>>> ed55e819
     noise_offset_type,
     noise_offset,
     noise_offset_random_strength,
@@ -928,19 +866,6 @@
     conv_block_dims,
     conv_block_alphas,
     unit,
-<<<<<<< HEAD
-    save_every_n_steps,
-    save_last_n_steps,
-    save_last_n_steps_state,
-    log_with,
-    wandb_api_key,
-    wandb_run_name,
-    log_tracker_name,
-    log_tracker_config,
-    log_config,
-    scale_v_pred_loss_like_noise_pred,
-=======
->>>>>>> ed55e819
     scale_weight_norms,
     network_dropout,
     rank_dropout,
@@ -966,11 +891,6 @@
     metadata_license,
     metadata_tags,
     metadata_title,
-<<<<<<< HEAD
-    loraplus_lr_ratio,
-    loraplus_text_encoder_lr_ratio,
-    loraplus_unet_lr_ratio,
-=======
     
     # Flux1
     flux1_cache_text_encoder_outputs,
@@ -1029,7 +949,6 @@
     sd3_text_encoder_batch_size,
     weighting_scheme,
     sd3_checkbox,
->>>>>>> ed55e819
 ):
     # Get list of function parameters and values
     parameters = list(locals().items())
@@ -1527,15 +1446,6 @@
     network_train_text_encoder_only = text_encoder_lr_float != 0 and unet_lr_float == 0
     # Flag to train unet only if its learning rate is non-zero and text encoder's is zero.
     network_train_unet_only = text_encoder_lr_float == 0 and unet_lr_float != 0
-<<<<<<< HEAD
-    
-    if text_encoder_lr_float != 0 or unet_lr_float != 0:
-        do_not_set_learning_rate = True
-        
-    config_toml_data = {
-        "adaptive_noise_scale": (
-            adaptive_noise_scale if (adaptive_noise_scale != 0 and noise_offset_type == "Original") else None
-=======
 
     if text_encoder_lr_float != 0 or unet_lr_float != 0:
         do_not_set_learning_rate = True
@@ -1563,7 +1473,6 @@
             adaptive_noise_scale
             if (adaptive_noise_scale != 0 and noise_offset_type == "Original")
             else None
->>>>>>> ed55e819
         ),
         "async_upload": async_upload,
         "bucket_no_upscale": bucket_no_upscale,
@@ -1622,13 +1531,9 @@
         "log_tracker_name": log_tracker_name,
         "log_tracker_config": log_tracker_config,
         "loraplus_lr_ratio": loraplus_lr_ratio if not 0 else None,
-<<<<<<< HEAD
-        "loraplus_text_encoder_lr_ratio": loraplus_text_encoder_lr_ratio if not 0 else None,
-=======
         "loraplus_text_encoder_lr_ratio": (
             loraplus_text_encoder_lr_ratio if not 0 else None
         ),
->>>>>>> ed55e819
         "loraplus_unet_lr_ratio": loraplus_unet_lr_ratio if not 0 else None,
         "loss_type": loss_type,
         "lowvram": lowvram,
@@ -1661,11 +1566,6 @@
         "min_snr_gamma": min_snr_gamma if min_snr_gamma != 0 else None,
         "min_timestep": min_timestep if min_timestep != 0 else None,
         "mixed_precision": mixed_precision,
-<<<<<<< HEAD
-        "multires_noise_discount": multires_noise_discount if noise_offset_type == "Multires" else None,
-        "multires_noise_iterations": (
-            multires_noise_iterations if (multires_noise_iterations != 0 and noise_offset_type == "Multires") else None
-=======
         "multires_noise_discount": (
             multires_noise_discount if noise_offset_type == "Multires" else None
         ),
@@ -1673,7 +1573,6 @@
             multires_noise_iterations
             if (multires_noise_iterations != 0 and noise_offset_type == "Multires")
             else None
->>>>>>> ed55e819
         ),
         "network_alpha": network_alpha,
         "network_args": str(network_args).replace('"', "").split(),
@@ -1684,10 +1583,6 @@
         "network_train_text_encoder_only": network_train_text_encoder_only,
         "network_weights": network_weights,
         "no_half_vae": True if sdxl and sdxl_no_half_vae else None,
-<<<<<<< HEAD
-        "noise_offset": noise_offset if (noise_offset != 0 and noise_offset_type == "Original") else None,
-        "noise_offset_random_strength": noise_offset_random_strength if noise_offset_type == "Original" else None,
-=======
         "noise_offset": (
             noise_offset
             if (noise_offset != 0 and noise_offset_type == "Original")
@@ -1696,7 +1591,6 @@
         "noise_offset_random_strength": (
             noise_offset_random_strength if noise_offset_type == "Original" else None
         ),
->>>>>>> ed55e819
         "noise_offset_type": noise_offset_type,
         "optimizer_type": optimizer,
         "optimizer_args": (
@@ -1985,54 +1879,6 @@
                         ],
                         value="Standard",
                     )
-<<<<<<< HEAD
-
-                    with gr.Row():
-                        text_encoder_lr = gr.Number(
-                            label="Text Encoder learning rate",
-                            value=0.0001,
-                            info="(Optional)",
-                            minimum=0,
-                            maximum=1,
-                        )
-
-                        unet_lr = gr.Number(
-                            label="Unet learning rate",
-                            value=0.0001,
-                            info="(Optional)",
-                            minimum=0,
-                            maximum=1,
-                        )
-
-                    with gr.Row():
-                        loraplus_lr_ratio = gr.Number(
-                            label="LoRA+ learning rate ratio",
-                            value=0,
-                            info="(Optional) starting with 16 is suggested",
-                            minimum=0,
-                            maximum=128,
-                        )
-
-                        loraplus_unet_lr_ratio = gr.Number(
-                            label="LoRA+ Unet learning rate ratio",
-                            value=0,
-                            info="(Optional) starting with 16 is suggested",
-                            minimum=0,
-                            maximum=128,
-                        )
-
-                        loraplus_text_encoder_lr_ratio = gr.Number(
-                            label="LoRA+ Text Encoder learning rate ratio",
-                            value=0,
-                            info="(Optional) starting with 16 is suggested",
-                            minimum=0,
-                            maximum=128,
-                        )
-
-                    # Add SDXL Parameters
-                    sdxl_params = SDXLParameters(
-                        source_model.sdxl_checkbox, config=config
-=======
                     LyCORIS_preset = gr.Dropdown(
                         label="LyCORIS Preset",
                         choices=LYCORIS_PRESETS_CHOICES,
@@ -2041,7 +1887,6 @@
                         interactive=True,
                         allow_custom_value=True,
                         info="Use path_to_config_file.toml to choose config file (for LyCORIS module settings)"
->>>>>>> ed55e819
                     )
                     with gr.Group():
                         with gr.Row():
@@ -2935,14 +2780,6 @@
             advanced_training.v_pred_like_loss,
             advanced_training.caption_dropout_every_n_epochs,
             advanced_training.caption_dropout_rate,
-<<<<<<< HEAD
-            basic_training.optimizer,
-            basic_training.optimizer_args,
-            basic_training.lr_scheduler_args,
-            basic_training.lr_scheduler_type,
-            basic_training.max_grad_norm,
-=======
->>>>>>> ed55e819
             advanced_training.noise_offset_type,
             advanced_training.noise_offset,
             advanced_training.noise_offset_random_strength,
@@ -3014,19 +2851,6 @@
             conv_block_dims,
             conv_block_alphas,
             unit,
-<<<<<<< HEAD
-            advanced_training.save_every_n_steps,
-            advanced_training.save_last_n_steps,
-            advanced_training.save_last_n_steps_state,
-            advanced_training.log_with,
-            advanced_training.wandb_api_key,
-            advanced_training.wandb_run_name,
-            advanced_training.log_tracker_name,
-            advanced_training.log_tracker_config,
-            advanced_training.log_config,
-            advanced_training.scale_v_pred_loss_like_noise_pred,
-=======
->>>>>>> ed55e819
             scale_weight_norms,
             network_dropout,
             rank_dropout,
@@ -3048,11 +2872,6 @@
             metadata.metadata_license,
             metadata.metadata_tags,
             metadata.metadata_title,
-<<<<<<< HEAD
-            loraplus_lr_ratio,
-            loraplus_text_encoder_lr_ratio,
-            loraplus_unet_lr_ratio,
-=======
             # Flux1 parameters
             flux1_training.flux1_cache_text_encoder_outputs,
             flux1_training.flux1_cache_text_encoder_outputs_to_disk,
@@ -3110,7 +2929,6 @@
             sd3_training.sd3_text_encoder_batch_size,
             sd3_training.weighting_scheme,
             source_model.sd3_checkbox,
->>>>>>> ed55e819
         ]
 
         configuration.button_open_config.click(
