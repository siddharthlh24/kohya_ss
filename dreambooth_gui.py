--- conflicted
+++ resolved
@@ -48,69 +48,6 @@
 
 
 def save_configuration(
-<<<<<<< HEAD
-        save_as,
-        file_path,
-        pretrained_model_name_or_path,
-        v2,
-        v_parameterization,
-        logging_dir,
-        train_data_dir,
-        reg_data_dir,
-        output_dir,
-        max_resolution,
-        learning_rate,
-        lr_scheduler,
-        lr_warmup,
-        train_batch_size,
-        epoch,
-        save_every_n_epochs,
-        mixed_precision,
-        save_precision,
-        seed,
-        num_cpu_threads_per_process,
-        cache_latents,
-        caption_extension,
-        enable_bucket,
-        gradient_checkpointing,
-        full_fp16,
-        no_token_padding,
-        stop_text_encoder_training,
-        # use_8bit_adam,
-        xformers,
-        save_model_as,
-        shuffle_caption,
-        save_state,
-        resume,
-        prior_loss_weight,
-        color_aug,
-        flip_aug,
-        clip_skip,
-        vae,
-        output_name,
-        max_token_length,
-        max_train_epochs,
-        max_data_loader_n_workers,
-        mem_eff_attn,
-        gradient_accumulation_steps,
-        model_list,
-        keep_tokens,
-        persistent_data_loader_workers,
-        bucket_no_upscale,
-        random_crop,
-        bucket_reso_steps,
-        caption_dropout_every_n_epochs,
-        caption_dropout_rate,
-        optimizer,
-        optimizer_args,
-        noise_offset,
-        sample_every_n_steps,
-        sample_every_n_epochs,
-        sample_sampler,
-        sample_prompts,
-        additional_parameters,
-        vae_batch_size,
-=======
     save_as,
     file_path,
     pretrained_model_name_or_path,
@@ -173,7 +110,6 @@
     additional_parameters,
     vae_batch_size,
     min_snr_gamma,
->>>>>>> 13c4b1f7
 ):
     # Get list of function parameters and values
     parameters = list(locals().items())
@@ -221,69 +157,6 @@
 
 
 def open_configuration(
-<<<<<<< HEAD
-        ask_for_file,
-        file_path,
-        pretrained_model_name_or_path,
-        v2,
-        v_parameterization,
-        logging_dir,
-        train_data_dir,
-        reg_data_dir,
-        output_dir,
-        max_resolution,
-        learning_rate,
-        lr_scheduler,
-        lr_warmup,
-        train_batch_size,
-        epoch,
-        save_every_n_epochs,
-        mixed_precision,
-        save_precision,
-        seed,
-        num_cpu_threads_per_process,
-        cache_latents,
-        caption_extension,
-        enable_bucket,
-        gradient_checkpointing,
-        full_fp16,
-        no_token_padding,
-        stop_text_encoder_training,
-        # use_8bit_adam,
-        xformers,
-        save_model_as,
-        shuffle_caption,
-        save_state,
-        resume,
-        prior_loss_weight,
-        color_aug,
-        flip_aug,
-        clip_skip,
-        vae,
-        output_name,
-        max_token_length,
-        max_train_epochs,
-        max_data_loader_n_workers,
-        mem_eff_attn,
-        gradient_accumulation_steps,
-        model_list,
-        keep_tokens,
-        persistent_data_loader_workers,
-        bucket_no_upscale,
-        random_crop,
-        bucket_reso_steps,
-        caption_dropout_every_n_epochs,
-        caption_dropout_rate,
-        optimizer,
-        optimizer_args,
-        noise_offset,
-        sample_every_n_steps,
-        sample_every_n_epochs,
-        sample_sampler,
-        sample_prompts,
-        additional_parameters,
-        vae_batch_size,
-=======
     ask_for_file,
     file_path,
     pretrained_model_name_or_path,
@@ -346,7 +219,6 @@
     additional_parameters,
     vae_batch_size,
     min_snr_gamma,
->>>>>>> 13c4b1f7
 ):
     # Get list of function parameters and values
     parameters = list(locals().items())
@@ -381,67 +253,6 @@
 
 
 def train_model(
-<<<<<<< HEAD
-        pretrained_model_name_or_path,
-        v2,
-        v_parameterization,
-        logging_dir,
-        train_data_dir,
-        reg_data_dir,
-        output_dir,
-        max_resolution,
-        learning_rate,
-        lr_scheduler,
-        lr_warmup,
-        train_batch_size,
-        epoch,
-        save_every_n_epochs,
-        mixed_precision,
-        save_precision,
-        seed,
-        num_cpu_threads_per_process,
-        cache_latents,
-        caption_extension,
-        enable_bucket,
-        gradient_checkpointing,
-        full_fp16,
-        no_token_padding,
-        stop_text_encoder_training_pct,
-        # use_8bit_adam,
-        xformers,
-        save_model_as,
-        shuffle_caption,
-        save_state,
-        resume,
-        prior_loss_weight,
-        color_aug,
-        flip_aug,
-        clip_skip,
-        vae,
-        output_name,
-        max_token_length,
-        max_train_epochs,
-        max_data_loader_n_workers,
-        mem_eff_attn,
-        gradient_accumulation_steps,
-        model_list,  # Keep this. Yes, it is unused here but required given the common list used
-        keep_tokens,
-        persistent_data_loader_workers,
-        bucket_no_upscale,
-        random_crop,
-        bucket_reso_steps,
-        caption_dropout_every_n_epochs,
-        caption_dropout_rate,
-        optimizer,
-        optimizer_args,
-        noise_offset,
-        sample_every_n_steps,
-        sample_every_n_epochs,
-        sample_sampler,
-        sample_prompts,
-        additional_parameters,
-        vae_batch_size,
-=======
     pretrained_model_name_or_path,
     v2,
     v_parameterization,
@@ -502,7 +313,6 @@
     additional_parameters,
     vae_batch_size,
     min_snr_gamma,
->>>>>>> 13c4b1f7
 ):
     if pretrained_model_name_or_path == '':
         show_message_box('Source model information is missing')
@@ -553,29 +363,17 @@
         try:
             repeats = int(folder.split('_')[0])
         except ValueError:
-<<<<<<< HEAD
-            print('\033[33mSubfolder', folder,
-                  'does not have a proper repeat value, please correct the name or remove it... can\'t train...\033[0m')
-=======
             print(
                 '\033[33mSubfolder',
                 folder,
                 "does not have a proper repeat value, please correct the name or remove it... can't train...\033[0m",
             )
->>>>>>> 13c4b1f7
             continue
 
         # Count the number of images in the folder
         num_images = len(
             [
                 f
-<<<<<<< HEAD
-                for f in os.listdir(os.path.join(train_data_dir, folder))
-                if f.endswith('.jpg')
-                   or f.endswith('.jpeg')
-                   or f.endswith('.png')
-                   or f.endswith('.webp')
-=======
                 for f, lower_f in (
                     (file, file.lower())
                     for file in os.listdir(
@@ -583,7 +381,6 @@
                     )
                 )
                 if lower_f.endswith(('.jpg', '.jpeg', '.png', '.webp'))
->>>>>>> 13c4b1f7
             ]
         )
 
