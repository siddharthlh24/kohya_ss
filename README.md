--- conflicted
+++ resolved
@@ -1,19 +1,8 @@
-<<<<<<< HEAD
 # Kohya's GUI
 
 This repository mostly provides a Windows-focused Gradio GUI for [Kohya's Stable Diffusion trainers](https://github.com/kohya-ss/sd-scripts)... but support for Linux OS is also provided through community contributions. Macos is not great at the moment.
 
 The GUI allows you to set the training parameters and generate and run the required CLI commands to train the model.
-=======
-__SDXL is now supported. The sdxl branch has been merged into the main branch. If you update the repository, please follow the upgrade instructions. Also, the version of accelerate has been updated, so please run accelerate config again.__ The documentation for SDXL training is [here](./README.md#sdxl-training).
-
-This repository contains training, generation and utility scripts for Stable Diffusion.
-
-[__Change History__](#change-history) is moved to the bottom of the page. 
-更新履歴は[ページ末尾](#change-history)に移しました。
-
-[日本語版READMEはこちら](./README-ja.md)
->>>>>>> 49c24285
 
 ## Table of Contents
 
@@ -53,10 +42,15 @@
     - [Page File Limit](#page-file-limit)
     - [No module called tkinter](#no-module-called-tkinter)
     - [FileNotFoundError](#filenotfounderror)
+  - [SDXL training](#sdxl-training)
+    - [Training scripts for SDXL](#training-scripts-for-sdxl)
+    - [Utility scripts for SDXL](#utility-scripts-for-sdxl)
+    - [Tips for SDXL training](#tips-for-sdxl-training-1)
+    - [Format of Textual Inversion embeddings for SDXL](#format-of-textual-inversion-embeddings-for-sdxl)
+    - [ControlNet-LLLite](#controlnet-lllite)
   - [Change History](#change-history)
 
 
-<<<<<<< HEAD
 ## Tutorials
 
 [How to Create a LoRA Part 1: Dataset Preparation](https://www.youtube.com/watch?v=N4_-fB62Hwk):
@@ -205,22 +199,13 @@
 This Colab notebook was not created or maintained by me; however, it appears to function effectively. The source can be found at: https://github.com/camenduru/kohya_ss-colab.
 
 I would like to express my gratitude to camendutu for their valuable contribution. If you encounter any issues with the Colab notebook, please report them on their repository.
-=======
-## About requirements.txt
->>>>>>> 49c24285
 
 | Colab                                                                                                                                                                          | Info                |
 | ------------------------------------------------------------------------------------------------------------------------------------------------------------------------------ | ------------------- |
 | [![Open In Colab](https://colab.research.google.com/assets/colab-badge.svg)](https://colab.research.google.com/github/camenduru/kohya_ss-colab/blob/main/kohya_ss_colab.ipynb) | kohya_ss_gui_colab |
 
-<<<<<<< HEAD
 
 ## Installation
-=======
-The scripts are tested with Pytorch 2.0.1. 1.12.1 is not tested but should work.
-
-## Links to usage documentation
->>>>>>> 49c24285
 
 ### Windows
 
@@ -256,13 +241,7 @@
    .\setup.bat
    ```
 
-<<<<<<< HEAD
    During the accelerate config step use the default values as proposed during the configuration unless you know your hardware demand otherwise. Tfe amount of VRAM on your GPU does not have an impact on the values used.
-=======
-pip install torch==2.0.1+cu118 torchvision==0.15.2+cu118 --index-url https://download.pytorch.org/whl/cu118
-pip install --upgrade -r requirements.txt
-pip install xformers==0.0.20
->>>>>>> 49c24285
 
 #### Optional: CUDNN 8.6
 
@@ -272,7 +251,6 @@
 
 1. Unzip the downloaded file and place the `cudnn_windows` folder in the root directory of the `kohya_ss` repository.
 
-<<<<<<< HEAD
 2. Run .\setup.bat and select the option to install cudann.
 
 ### Linux and macOS
@@ -298,9 +276,6 @@
 #### Setup
 
 To set up the project on Linux or macOS, perform the following steps:
-=======
-### Optional: Use `bitsandbytes` (8bit optimizer)
->>>>>>> 49c24285
 
 1. Open a terminal and navigate to the desired installation directory.
 
@@ -378,11 +353,190 @@
 
 3. Once deployed connect to the Runpod on HTTP 3010 to connect to kohya_ss GUI. You can also connect to auto1111 on HTTP 3000.
 
-<<<<<<< HEAD
 
 ### Docker
 #### Local docker build
-=======
+
+If you prefer to use Docker, follow the instructions below:
+
+1. Ensure that you have Git and Docker installed on your Windows or Linux system.
+
+2. Open your OS shell (Command Prompt or Terminal) and run the following commands:
+
+   ```bash
+   git clone https://github.com/bmaltais/kohya_ss.git
+   cd kohya_ss
+   docker compose build
+   docker compose run --service-ports kohya-ss-gui
+   ```
+
+   Note: The initial run may take up to 20 minutes to complete.
+
+   Please be aware of the following limitations when using Docker:
+
+   - All training data must be placed in the `dataset` subdirectory, as the Docker container cannot access files from other directories.
+   - The file picker feature is not functional. You need to manually set the folder path and config file path.
+   - Dialogs may not work as expected, and it is recommended to use unique file names to avoid conflicts.
+   - There is no built-in auto-update support. To update the system, you must run update scripts outside of Docker and rebuild using `docker compose build`.
+
+   If you are running Linux, an alternative Docker container port with fewer limitations is available [here](https://github.com/P2Enjoy/kohya_ss-docker).
+
+#### ashleykleynhans runpod docker builds
+
+You may want to use the following Dockerfile repos to build the images:
+
+   - Standalone Kohya_ss template: https://github.com/ashleykleynhans/kohya-docker
+   - Auto1111 + Kohya_ss GUI template: https://github.com/ashleykleynhans/stable-diffusion-docker
+
+## Upgrading
+
+To upgrade your installation to a new version, follow the instructions below.
+
+### Windows Upgrade
+
+If a new release becomes available, you can upgrade your repository by running the following commands from the root directory of the project:
+
+1. Pull the latest changes from the repository:
+   ```powershell
+   git pull
+   ```
+
+2. Run the setup script:
+   ```powershell
+   .\setup.bat
+   ```
+
+### Linux and macOS Upgrade
+
+To upgrade your installation on Linux or macOS, follow these steps:
+
+1. Open a terminal and navigate to the root
+
+ directory of the project.
+
+2. Pull the latest changes from the repository:
+   ```bash
+   git pull
+   ```
+
+3. Refresh and update everything:
+   ```bash
+   ./setup.sh
+   ```
+
+## Starting GUI Service
+
+To launch the GUI service, you can use the provided scripts or run the `kohya_gui.py` script directly. Use the command line arguments listed below to configure the underlying service.
+
+```text
+--listen: Specify the IP address to listen on for connections to Gradio.
+--username: Set a username for authentication.
+--password: Set a password for authentication.
+--server_port: Define the port to run the server listener on.
+--inbrowser: Open the Gradio UI in a web browser.
+--share: Share the Gradio UI.
+--language: Set custom language
+```
+
+### Launching the GUI on Windows
+
+On Windows, you can use either the `gui.ps1` or `gui.bat` script located in the root directory. Choose the script that suits your preference and run it in a terminal, providing the desired command line arguments. Here's an example:
+
+```powershell
+gui.ps1 --listen 127.0.0.1 --server_port 7860 --inbrowser --share
+```
+
+or
+
+```powershell
+gui.bat --listen 127.0.0.1 --server_port 7860 --inbrowser --share
+```
+
+### Launching the GUI on Linux and macOS
+
+To launch the GUI on Linux or macOS, run the `gui.sh` script located in the root directory. Provide the desired command line arguments as follows:
+
+```bash
+gui.sh --listen 127.0.0.1 --server_port 7860 --inbrowser --share
+```
+
+## Dreambooth
+
+For specific instructions on using the Dreambooth solution, please refer to the [Dreambooth README](https://github.com/bmaltais/kohya_ss/blob/master/train_db_README.md).
+
+## Finetune
+
+For specific instructions on using the Finetune solution, please refer to the [Finetune README](https://github.com/bmaltais/kohya_ss/blob/master/fine_tune_README.md).
+
+## Train Network
+
+For specific instructions on training a network, please refer to the [Train network README](https://github.com/bmaltais/kohya_ss/blob/master/train_network_README.md).
+
+## LoRA
+
+To train a LoRA, you can currently use the `train_network.py` code. You can create a LoRA network by using the all-in-one GUI.
+
+Once you have created the LoRA network, you can generate images using auto1111 by installing [this extension](https://github.com/kohya-ss/sd-webui-additional-networks).
+
+The following are the names of LoRA types used in this repository:
+
+1. LoRA-LierLa: LoRA for Linear layers and Conv2d layers with a 1x1 kernel.
+
+2. LoRA-C3Lier: LoRA for Conv2d layers with a 3x3 kernel, in addition to LoRA-LierLa.
+
+LoRA-LierLa is the default LoRA type for `train_network.py` (without `conv_dim` network argument). You can use LoRA-LierLa with our extension for AUTOMATIC1111's Web UI or the built-in LoRA feature of the Web UI.
+
+To use LoRA-C3Lier with the Web UI, please use our extension.
+
+## Sample image generation during training
+
+A prompt file might look like this, for example:
+
+```
+# prompt 1
+masterpiece, best quality, (1girl), in white shirts, upper body, looking at viewer, simple background --n low quality, worst quality, bad anatomy, bad composition, poor, low effort --w 768 --h 768 --d 1 --l 7.5 --s 28
+
+# prompt 2
+masterpiece, best quality, 1boy, in business suit, standing at street, looking back --n (low quality, worst quality), bad anatomy, bad composition, poor, low effort --w 576 --h 832 --d 2 --l 5.5 --s 40
+```
+
+Lines beginning with `#` are comments. You can specify options for the generated image with options like `--n` after the prompt. The following options can be used:
+
+- `--n`: Negative prompt up to the next option.
+- `--w`: Specifies the width of the generated image.
+- `--h`: Specifies the height of the generated image.
+- `--d`: Specifies the seed of the generated image.
+- `--l`: Specifies the CFG scale of the generated image.
+- `--s`: Specifies the number of steps in the generation.
+
+The prompt weighting such as `( )` and `[ ]` are working.
+
+## Troubleshooting
+
+If you encounter any issues, refer to the troubleshooting steps below.
+
+### Page File Limit
+
+If you encounter an X error related to the page file, you may need to increase the page file size limit in Windows.
+
+### No module called tkinter
+
+If you encounter an error indicating that the module `tkinter` is not found, try reinstalling Python 3.10 on your system.
+
+### FileNotFoundError
+
+If you come across a `FileNotFoundError`, it is likely due to an installation issue. Make sure you do not have any locally installed Python modules that could conflict with the ones installed in the virtual environment. You can uninstall them by following these steps:
+
+1. Open a new PowerShell terminal and ensure that no virtual environment is active.
+
+2. Run the following commands to create a backup file of your locally installed pip packages and then uninstall them:
+   ```powershell
+   pip freeze > uninstall.txt
+   pip uninstall -r uninstall.txt
+   ```
+
+   After uninstalling the local packages, redo the installation steps within the `kohya_ss` virtual environment.
+
 
 ## SDXL training
 
@@ -471,229 +625,6 @@
 
 ## Change History
 
-### Oct 1. 2023 / 2023/10/1
-
-- SDXL training is now available in the main branch. The sdxl branch is merged into the main branch.
-
-- [SAI Model Spec](https://github.com/Stability-AI/ModelSpec) metadata is now supported partially. `hash_sha256` is not supported yet.
-  - The main items are set automatically. 
-  - You can set title, author, description, license and tags with `--metadata_xxx` options in each training script.
-  - Merging scripts also support minimum SAI Model Spec metadata. See the help message for the usage.
-  - Metadata editor will be available soon.
-
-- `bitsandbytes` is now optional. Please install it if you want to use it. The insructions are in the later section.
-
-- `albumentations` is not required anymore.
-
-- `--v_pred_like_loss ratio` option is added. This option adds the loss like v-prediction loss in SDXL training. `0.1` means that the loss is added 10% of the v-prediction loss. The default value is None (disabled).
-  - In v-prediction, the loss is higher in the early timesteps (near the noise). This option can be used to increase the loss in the early timesteps.
-
-- Arbitrary options can be used for Diffusers' schedulers. For example `--lr_scheduler_args "lr_end=1e-8"`.
-
-- LoRA-FA is added experimentally. Specify `--network_module networks.lora_fa` option instead of `--network_module networks.lora`. The trained model can be used as a normal LoRA model.
-- JPEG XL is supported. [#786](https://github.com/kohya-ss/sd-scripts/pull/786) 
-- Input perturbation noise is added. See [#798](https://github.com/kohya-ss/sd-scripts/pull/798) for details.
-- Dataset subset now has `caption_prefix` and `caption_suffix` options. The strings are added to the beginning and the end of the captions before shuffling. You can specify the options in `.toml`.
-- Intel ARC support with IPEX is added. [#825](https://github.com/kohya-ss/sd-scripts/pull/825)
-- Other bug fixes and improvements.
-
-
-Please read [Releases](https://github.com/kohya-ss/sd-scripts/releases) for recent updates.
-最近の更新情報は [Release](https://github.com/kohya-ss/sd-scripts/releases) をご覧ください。
-
-### Naming of LoRA
-
-The LoRA supported by `train_network.py` has been named to avoid confusion. The documentation has been updated. The following are the names of LoRA types in this repository.
-
-1. __LoRA-LierLa__ : (LoRA for __Li__ n __e__ a __r__  __La__ yers)
-
-    LoRA for Linear layers and Conv2d layers with 1x1 kernel
-
-2. __LoRA-C3Lier__ : (LoRA for __C__ olutional layers with __3__ x3 Kernel and  __Li__ n __e__ a __r__ layers)
->>>>>>> 49c24285
-
-If you prefer to use Docker, follow the instructions below:
-
-1. Ensure that you have Git and Docker installed on your Windows or Linux system.
-
-2. Open your OS shell (Command Prompt or Terminal) and run the following commands:
-
-   ```bash
-   git clone https://github.com/bmaltais/kohya_ss.git
-   cd kohya_ss
-   docker compose build
-   docker compose run --service-ports kohya-ss-gui
-   ```
-
-   Note: The initial run may take up to 20 minutes to complete.
-
-   Please be aware of the following limitations when using Docker:
-
-   - All training data must be placed in the `dataset` subdirectory, as the Docker container cannot access files from other directories.
-   - The file picker feature is not functional. You need to manually set the folder path and config file path.
-   - Dialogs may not work as expected, and it is recommended to use unique file names to avoid conflicts.
-   - There is no built-in auto-update support. To update the system, you must run update scripts outside of Docker and rebuild using `docker compose build`.
-
-   If you are running Linux, an alternative Docker container port with fewer limitations is available [here](https://github.com/P2Enjoy/kohya_ss-docker).
-
-#### ashleykleynhans runpod docker builds
-
-You may want to use the following Dockerfile repos to build the images:
-
-   - Standalone Kohya_ss template: https://github.com/ashleykleynhans/kohya-docker
-   - Auto1111 + Kohya_ss GUI template: https://github.com/ashleykleynhans/stable-diffusion-docker
-
-## Upgrading
-
-To upgrade your installation to a new version, follow the instructions below.
-
-### Windows Upgrade
-
-If a new release becomes available, you can upgrade your repository by running the following commands from the root directory of the project:
-
-1. Pull the latest changes from the repository:
-   ```powershell
-   git pull
-   ```
-
-2. Run the setup script:
-   ```powershell
-   .\setup.bat
-   ```
-
-### Linux and macOS Upgrade
-
-To upgrade your installation on Linux or macOS, follow these steps:
-
-1. Open a terminal and navigate to the root
-
- directory of the project.
-
-2. Pull the latest changes from the repository:
-   ```bash
-   git pull
-   ```
-
-3. Refresh and update everything:
-   ```bash
-   ./setup.sh
-   ```
-
-## Starting GUI Service
-
-To launch the GUI service, you can use the provided scripts or run the `kohya_gui.py` script directly. Use the command line arguments listed below to configure the underlying service.
-
-```text
---listen: Specify the IP address to listen on for connections to Gradio.
---username: Set a username for authentication.
---password: Set a password for authentication.
---server_port: Define the port to run the server listener on.
---inbrowser: Open the Gradio UI in a web browser.
---share: Share the Gradio UI.
---language: Set custom language
-```
-
-### Launching the GUI on Windows
-
-On Windows, you can use either the `gui.ps1` or `gui.bat` script located in the root directory. Choose the script that suits your preference and run it in a terminal, providing the desired command line arguments. Here's an example:
-
-```powershell
-gui.ps1 --listen 127.0.0.1 --server_port 7860 --inbrowser --share
-```
-
-or
-
-```powershell
-gui.bat --listen 127.0.0.1 --server_port 7860 --inbrowser --share
-```
-
-### Launching the GUI on Linux and macOS
-
-To launch the GUI on Linux or macOS, run the `gui.sh` script located in the root directory. Provide the desired command line arguments as follows:
-
-```bash
-gui.sh --listen 127.0.0.1 --server_port 7860 --inbrowser --share
-```
-
-## Dreambooth
-
-For specific instructions on using the Dreambooth solution, please refer to the [Dreambooth README](https://github.com/bmaltais/kohya_ss/blob/master/train_db_README.md).
-
-## Finetune
-
-For specific instructions on using the Finetune solution, please refer to the [Finetune README](https://github.com/bmaltais/kohya_ss/blob/master/fine_tune_README.md).
-
-## Train Network
-
-For specific instructions on training a network, please refer to the [Train network README](https://github.com/bmaltais/kohya_ss/blob/master/train_network_README.md).
-
-## LoRA
-
-To train a LoRA, you can currently use the `train_network.py` code. You can create a LoRA network by using the all-in-one GUI.
-
-Once you have created the LoRA network, you can generate images using auto1111 by installing [this extension](https://github.com/kohya-ss/sd-webui-additional-networks).
-
-The following are the names of LoRA types used in this repository:
-
-1. LoRA-LierLa: LoRA for Linear layers and Conv2d layers with a 1x1 kernel.
-
-2. LoRA-C3Lier: LoRA for Conv2d layers with a 3x3 kernel, in addition to LoRA-LierLa.
-
-LoRA-LierLa is the default LoRA type for `train_network.py` (without `conv_dim` network argument). You can use LoRA-LierLa with our extension for AUTOMATIC1111's Web UI or the built-in LoRA feature of the Web UI.
-
-To use LoRA-C3Lier with the Web UI, please use our extension.
-
-## Sample image generation during training
-
-A prompt file might look like this, for example:
-
-```
-# prompt 1
-masterpiece, best quality, (1girl), in white shirts, upper body, looking at viewer, simple background --n low quality, worst quality, bad anatomy, bad composition, poor, low effort --w 768 --h 768 --d 1 --l 7.5 --s 28
-
-# prompt 2
-masterpiece, best quality, 1boy, in business suit, standing at street, looking back --n (low quality, worst quality), bad anatomy, bad composition, poor, low effort --w 576 --h 832 --d 2 --l 5.5 --s 40
-```
-
-Lines beginning with `#` are comments. You can specify options for the generated image with options like `--n` after the prompt. The following options can be used:
-
-- `--n`: Negative prompt up to the next option.
-- `--w`: Specifies the width of the generated image.
-- `--h`: Specifies the height of the generated image.
-- `--d`: Specifies the seed of the generated image.
-- `--l`: Specifies the CFG scale of the generated image.
-- `--s`: Specifies the number of steps in the generation.
-
-The prompt weighting such as `( )` and `[ ]` are working.
-
-## Troubleshooting
-
-If you encounter any issues, refer to the troubleshooting steps below.
-
-### Page File Limit
-
-If you encounter an X error related to the page file, you may need to increase the page file size limit in Windows.
-
-### No module called tkinter
-
-If you encounter an error indicating that the module `tkinter` is not found, try reinstalling Python 3.10 on your system.
-
-### FileNotFoundError
-
-If you come across a `FileNotFoundError`, it is likely due to an installation issue. Make sure you do not have any locally installed Python modules that could conflict with the ones installed in the virtual environment. You can uninstall them by following these steps:
-
-1. Open a new PowerShell terminal and ensure that no virtual environment is active.
-
-2. Run the following commands to create a backup file of your locally installed pip packages and then uninstall them:
-   ```powershell
-   pip freeze > uninstall.txt
-   pip uninstall -r uninstall.txt
-   ```
-
-   After uninstalling the local packages, redo the installation steps within the `kohya_ss` virtual environment.
-
-## Change History
-
 * 2023/09/23 (v21.8.10)
   - Minor point upgrade. Mostly adding a new preset.
   
