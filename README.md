# Kohya's GUI

This repository provides a Windows-focused Gradio GUI for [Kohya's Stable Diffusion trainers](https://github.com/kohya-ss/sd-scripts). The GUI allows you to set the training parameters and generate and run the required CLI commands to train the model.

### Table of Contents

- [Tutorials](#tutorials)
* [Training guide - common](./docs/train_README-ja.md) : data preparation, options etc... 
  * [Chinese version](./docs/train_README-zh.md)
  * [Dataset config](./docs/config_README-ja.md) 
  * [DreamBooth training guide](./docs/train_db_README-ja.md)
  * [Step by Step fine-tuning guide](./docs/fine_tune_README_ja.md):
  * [Training LoRA](./docs/train_network_README-ja.md)
  * [training Textual Inversion](./docs/train_ti_README-ja.md)
  * [Image generation](./docs/gen_img_README-ja.md)
  * [Model conversion](https://note.com/kohya_ss/n/n374f316fe4ad)
- [Required Dependencies](#required-dependencies)
  - [Linux/macOS](#linux-and-macos-dependencies)
- [Installation](#installation)
    - [Docker](#docker)
    - [Linux/macOS](#linux-and-macos)
      - [Default Install Locations](#install-location)
    - [Windows](#windows)
    - [CUDNN 8.6](#optional--cudnn-86)
- [Upgrading](#upgrading)
  - [Windows](#windows-upgrade)
  - [Linux/macOS](#linux-and-macos-upgrade)
- [Launching the GUI](#starting-gui-service)
  - [Windows](#launching-the-gui-on-windows)
  - [Linux/macOS](#launching-the-gui-on-linux-and-macos)
  - [Direct Launch via Python Script](#launching-the-gui-directly-using-kohyaguipy)
- [Dreambooth](#dreambooth)
- [Finetune](#finetune)
- [Train Network](#train-network)
- [LoRA](#lora)
- [Troubleshooting](#troubleshooting)
  - [Page File Limit](#page-file-limit)
  - [No module called tkinter](#no-module-called-tkinter)
  - [FileNotFoundError](#filenotfounderror)
- [Change History](#change-history)

## Tutorials

[How to Create a LoRA Part 1: Dataset Preparation](https://www.youtube.com/watch?v=N4_-fB62Hwk):

[![LoRA Part 1 Tutorial](https://img.youtube.com/vi/N4_-fB62Hwk/0.jpg)](https://www.youtube.com/watch?v=N4_-fB62Hwk)

[How to Create a LoRA Part 2: Training the Model](https://www.youtube.com/watch?v=k5imq01uvUY):

[![LoRA Part 2 Tutorial](https://img.youtube.com/vi/k5imq01uvUY/0.jpg)](https://www.youtube.com/watch?v=k5imq01uvUY)

Newer Tutorial: [Generate Studio Quality Realistic Photos By Kohya LoRA Stable Diffusion Training](https://www.youtube.com/watch?v=TpuDOsuKIBo):

[![Newer Tutorial: Generate Studio Quality Realistic Photos By Kohya LoRA Stable Diffusion Training](https://user-images.githubusercontent.com/19240467/235306147-85dd8126-f397-406b-83f2-368927fa0281.png)](https://www.youtube.com/watch?v=TpuDOsuKIBo)

Newer Tutorial: [How To Install And Use Kohya LoRA GUI / Web UI on RunPod IO](https://www.youtube.com/watch?v=3uzCNrQao3o):

[![How To Install And Use Kohya LoRA GUI / Web UI on RunPod IO With Stable Diffusion & Automatic1111](https://github-production-user-asset-6210df.s3.amazonaws.com/19240467/238678226-0c9c3f7d-c308-4793-b790-999fdc271372.png)](https://www.youtube.com/watch?v=3uzCNrQao3o)

## Required Dependencies

- Install [Python 3.10](https://www.python.org/ftp/python/3.10.9/python-3.10.9-amd64.exe) 
  - make sure to tick the box to add Python to the 'PATH' environment variable
- Install [Git](https://git-scm.com/download/win)
- Install [Visual Studio 2015, 2017, 2019, and 2022 redistributable](https://aka.ms/vs/17/release/vc_redist.x64.exe)

### Linux and macOS dependencies

These dependencies are taken care of via `setup.sh` in the installation section. No additional steps should be needed unless the scripts inform you otherwise.

## Installation

### Runpod
Follow the instructions found in this discussion: https://github.com/bmaltais/kohya_ss/discussions/379

### Docker
Docker is supported on Windows and Linux distributions. However this method currently only supports Nvidia GPUs. 
Run the following commands in your OS shell after installing [git](https://git-scm.com/download/) and [docker](https://www.docker.com/products/docker-desktop/):
```bash
git clone https://github.com/bmaltais/kohya_ss.git
cd kohya_ss
docker compose build
docker compose run --service-ports kohya-ss-gui
```

This will take a while (up to 20 minutes) on the first run.

The following limitations apply:
* All training data must be added to the `dataset` subdirectory, the docker container cannot access any other files
* The file picker does not work
  * Cannot select folders, folder path must be set manually like e.g. /dataset/my_lora/img
  * Cannot select config file, it must be loaded via path instead like e.g. /dataset/my_config.json  
* Dialogs do not work
  * Make sure your file names are unique as this happens when asking if an existing file should be overridden
* No auto-update support. Must run update scripts outside docker manually and then rebuild with `docker compose build`.


If you run on Linux, there is an alternative docker container port with less limitations. You can find the project [here](https://github.com/P2Enjoy/kohya_ss-docker).

### Linux and macOS
In the terminal, run

```bash
git clone https://github.com/bmaltais/kohya_ss.git
cd kohya_ss
# May need to chmod +x ./setup.sh if you're on a machine with stricter security.
# There are additional options if needed for a runpod environment.
# Call 'setup.sh -h' or 'setup.sh --help' for more information.
./setup.sh
```

Setup.sh help included here:

```bash
Kohya_SS Installation Script for POSIX operating systems.

The following options are useful in a runpod environment,
but will not affect a local machine install.

Usage:
  setup.sh -b dev -d /workspace/kohya_ss -g https://mycustom.repo.tld/custom_fork.git
  setup.sh --branch=dev --dir=/workspace/kohya_ss --git-repo=https://mycustom.repo.tld/custom_fork.git

Options:
  -b BRANCH, --branch=BRANCH    Select which branch of kohya to check out on new installs.
  -d DIR, --dir=DIR             The full path you want kohya_ss installed to.
  -g REPO, --git_repo=REPO      You can optionally provide a git repo to check out for runpod installation. Useful for custom forks.
  -h, --help                    Show this screen.
  -i, --interactive             Interactively configure accelerate instead of using default config file.
  -n, --no-update               Do not update kohya_ss repo. No git pull or clone operations.
  -p, --public                  Expose public URL in runpod mode. Won't have an effect in other modes.
  -r, --runpod                  Forces a runpod installation. Useful if detection fails for any reason.
  -s, --skip-space-check        Skip the 10Gb minimum storage space check.
  -u, --no-gui                  Skips launching the GUI.
  -v, --verbose                 Increase verbosity levels up to 3.
```

#### Install location

The default install location for Linux is where the script is located if a previous installation is detected that location.
Otherwise, it will fall to `/opt/kohya_ss`. If /opt is not writeable, the fallback is `$HOME/kohya_ss`. Lastly, if all else fails it will simply install to the current folder you are in (PWD).

On macOS and other non-Linux machines, it will first try to detect an install where the script is run from and then run setup there if that's detected. 
If a previous install isn't found at that location, then it will default install to `$HOME/kohya_ss` followed by where you're currently at if there's no access to $HOME.
You can override this behavior by specifying an install directory with the -d option.

If you are using the interactive mode, our default values for the accelerate config screen after running the script answer "This machine", "None", "No" for the remaining questions.
These are the same answers as the Windows install.

### Windows

- Install [Python 3.10](https://www.python.org/ftp/python/3.10.9/python-3.10.9-amd64.exe) 
  - make sure to tick the box to add Python to the 'PATH' environment variable
- Install [Git](https://git-scm.com/download/win)
- Install [Visual Studio 2015, 2017, 2019, and 2022 redistributable](https://aka.ms/vs/17/release/vc_redist.x64.exe)

In the terminal, run:

```
git clone https://github.com/bmaltais/kohya_ss.git
cd kohya_ss
.\setup.bat
```

If this is a 1st install answer No when asked `Do you want to uninstall previous versions of torch and associated files before installing`.


Then configure accelerate with the same answers as in the MacOS instructions when prompted.

### Optional: CUDNN 8.6

This step is optional but can improve the learning speed for NVIDIA 30X0/40X0 owners. It allows for larger training batch size and faster training speed.

Due to the file size, I can't host the DLLs needed for CUDNN 8.6 on Github. I strongly advise you download them for a speed boost in sample generation (almost 50% on 4090 GPU) you can download them [here](https://b1.thefileditch.ch/mwxKTEtelILoIbMbruuM.zip).

To install, simply unzip the directory and place the `cudnn_windows` folder in the root of the this repo.

Run the following commands to install:

```
.\venv\Scripts\activate

python .\tools\cudann_1.8_install.py
```

Once the commands have completed successfully you should be ready to use the new version. MacOS support is not tested and has been mostly taken from https://gist.github.com/jstayco/9f5733f05b9dc29de95c4056a023d645

## Upgrading

The following commands will work from the root directory of the project if you'd prefer to not run scripts.
These commands will work on any OS.
```bash
git pull

.\venv\Scripts\activate

pip install --use-pep517 --upgrade -r requirements.txt
```

### Windows Upgrade
When a new release comes out, you can upgrade your repo with the following commands in the root directory:

```powershell
upgrade.bat
```

### Linux and macOS Upgrade
You can cd into the root directory and simply run

```bash
# Refresh and update everything
./setup.sh

# This will refresh everything, but NOT clone or pull the git repo.
./setup.sh --no-git-update
```

Once the commands have completed successfully you should be ready to use the new version.

# Starting GUI Service

The following command line arguments can be passed to the scripts on any OS to configure the underlying service.
```
--listen: the IP address to listen on for connections to Gradio.
--username: a username for authentication. 
--password: a password for authentication. 
--server_port: the port to run the server listener on. 
--inbrowser: opens the Gradio UI in a web browser. 
--share: shares the Gradio UI.
```

### Launching the GUI on Windows

The two scripts to launch the GUI on Windows are gui.ps1 and gui.bat in the root directory.
You can use whichever script you prefer.

To launch the Gradio UI, run the script in a terminal with the desired command line arguments, for example:

`gui.ps1 --listen 127.0.0.1 --server_port 7860 --inbrowser --share`

or

`gui.bat --listen 127.0.0.1 --server_port 7860 --inbrowser --share`

## Launching the GUI on Linux and macOS

Run the launcher script with the desired command line arguments similar to Windows.
`gui.sh --listen 127.0.0.1 --server_port 7860 --inbrowser --share`

<<<<<<< HEAD
## Launching the GUI directly using kohya_gui.py
=======
### 31 May 2023, 2023/05/31

- Show warning when image caption file does not exist during training. [PR #533](https://github.com/kohya-ss/sd-scripts/pull/533) Thanks to TingTingin!
  - Warning is also displayed when using class+identifier dataset. Please ignore if it is intended.
- `train_network.py` now supports merging network weights before training. [PR #542](https://github.com/kohya-ss/sd-scripts/pull/542) Thanks to u-haru!
  - `--base_weights` option specifies LoRA or other model files (multiple files are allowed) to merge.
  - `--base_weights_multiplier` option specifies multiplier of the weights to merge (multiple values are allowed). If omitted or less than `base_weights`, 1.0 is used.
  - This is useful for incremental learning. See PR for details.
- Show warning and continue training when uploading to HuggingFace fails.

- 学習時に画像のキャプションファイルが存在しない場合、警告が表示されるようになりました。 [PR #533](https://github.com/kohya-ss/sd-scripts/pull/533) TingTingin氏に感謝します。
  - class+identifier方式のデータセットを利用している場合も警告が表示されます。意図している通りの場合は無視してください。
- `train_network.py` に学習前にモデルにnetworkの重みをマージする機能が追加されました。 [PR #542](https://github.com/kohya-ss/sd-scripts/pull/542) u-haru氏に感謝します。
  - `--base_weights` オプションでLoRA等のモデルファイル（複数可）を指定すると、それらの重みをマージします。
  - `--base_weights_multiplier` オプションでマージする重みの倍率（複数可）を指定できます。省略時または`base_weights`よりも数が少ない場合は1.0になります。
  - 差分追加学習などにご利用ください。詳細はPRをご覧ください。
- HuggingFaceへのアップロードに失敗した場合、警告を表示しそのまま学習を続行するよう変更しました。

### 25 May 2023, 2023/05/25
>>>>>>> 8a5e3904

To run the GUI directly bypassing the wrapper scripts, simply use this command from the root project directory:

```
.\venv\Scripts\activate

python .\kohya_gui.py
```

## Dreambooth

You can find the dreambooth solution specific here: [Dreambooth README](train_db_README.md)

## Finetune

You can find the finetune solution specific here: [Finetune README](fine_tune_README.md)

## Train Network

You can find the train network solution specific here: [Train network README](train_network_README.md)

## LoRA

Training a LoRA currently uses the `train_network.py` code. You can create a LoRA network by using the all-in-one `gui.cmd` or by running the dedicated LoRA training GUI with:

```
.\venv\Scripts\activate

python lora_gui.py
```

Once you have created the LoRA network, you can generate images via auto1111 by installing [this extension](https://github.com/kohya-ss/sd-webui-additional-networks).

### Naming of LoRA

The LoRA supported by `train_network.py` has been named to avoid confusion. The documentation has been updated. The following are the names of LoRA types in this repository.

1. __LoRA-LierLa__ : (LoRA for __Li__ n __e__ a __r__  __La__ yers)

    LoRA for Linear layers and Conv2d layers with 1x1 kernel

2. __LoRA-C3Lier__ : (LoRA for __C__ olutional layers with __3__ x3 Kernel and  __Li__ n __e__ a __r__ layers)

    In addition to 1., LoRA for Conv2d layers with 3x3 kernel 
    
LoRA-LierLa is the default LoRA type for `train_network.py` (without `conv_dim` network arg). LoRA-LierLa can be used with [our extension](https://github.com/kohya-ss/sd-webui-additional-networks) for AUTOMATIC1111's Web UI, or with the built-in LoRA feature of the Web UI.

To use LoRA-C3Lier with Web UI, please use our extension.

## Sample image generation during training
A prompt file might look like this, for example

```
# prompt 1
masterpiece, best quality, (1girl), in white shirts, upper body, looking at viewer, simple background --n low quality, worst quality, bad anatomy,bad composition, poor, low effort --w 768 --h 768 --d 1 --l 7.5 --s 28

# prompt 2
masterpiece, best quality, 1boy, in business suit, standing at street, looking back --n (low quality, worst quality), bad anatomy,bad composition, poor, low effort --w 576 --h 832 --d 2 --l 5.5 --s 40
```

  Lines beginning with `#` are comments. You can specify options for the generated image with options like `--n` after the prompt. The following can be used.

  * `--n` Negative prompt up to the next option.
  * `--w` Specifies the width of the generated image.
  * `--h` Specifies the height of the generated image.
  * `--d` Specifies the seed of the generated image.
  * `--l` Specifies the CFG scale of the generated image.
  * `--s` Specifies the number of steps in the generation.

  The prompt weighting such as `( )` and `[ ]` are working.

## Troubleshooting

### Page File Limit

- X error relating to `page file`: Increase the page file size limit in Windows.

### No module called tkinter

- Re-install [Python 3.10](https://www.python.org/ftp/python/3.10.9/python-3.10.9-amd64.exe) on your system.

### FileNotFoundError

This is usually related to an installation issue. Make sure you do not have any python modules installed locally that could conflict with the ones installed in the venv:

1. Open a new powershell terminal and make sure no venv is active.
2.  Run the following commands:

```
pip freeze > uninstall.txt
pip uninstall -r uninstall.txt
```

This will store a backup file with your current locally installed pip packages and then uninstall them. Then, redo the installation instructions within the kohya_ss venv.

## Change History

* 2023/05/28 (v21.5.14)
- Add Create Groupo tool and GUI
* 2023/05/24 (v21.5.13)
- Upgrade gradio release to fix issue with UI refresh on config load.
- [D-Adaptation v3.0](https://github.com/facebookresearch/dadaptation) is now supported. [PR #530](https://github.com/kohya-ss/sd-scripts/pull/530) Thanks to sdbds!
  - `--optimizer_type` now accepts `DAdaptAdamPreprint`, `DAdaptAdanIP`, and `DAdaptLion`.
  - `DAdaptAdam` is now new. The old `DAdaptAdam` is available with `DAdaptAdamPreprint`.
  - Simply specifying `DAdaptation` will use `DAdaptAdamPreprint` (same behavior as before).
  - You need to install D-Adaptation v3.0. After activating venv, please do `pip install -U dadaptation`.
  - See PR and D-Adaptation documentation for details.
* 2023/05/22 (v21.5.12)
- Fixed several bugs.
  - The state is saved even when the `--save_state` option is not specified in `fine_tune.py` and `train_db.py`. [PR #521](https://github.com/kohya-ss/sd-scripts/pull/521) Thanks to akshaal!
  - Cannot load LoRA without `alpha`. [PR #527](https://github.com/kohya-ss/sd-scripts/pull/527) Thanks to Manjiz!
  - Minor changes to console output during sample generation. [PR #515](https://github.com/kohya-ss/sd-scripts/pull/515) Thanks to yanhuifair!
- The generation script now uses xformers for VAE as well.
- Fixed an issue where an error would occur if the encoding of the prompt file was different from the default. [PR #510](https://github.com/kohya-ss/sd-scripts/pull/510) Thanks to sdbds!
  - Please save the prompt file in UTF-8.
* 2023/05/15 (v21.5.11)
  - Added an option `--dim_from_weights` to `train_network.py` to automatically determine the dim(rank) from the weight file. [PR #491](https://github.com/kohya-ss/sd-scripts/pull/491) Thanks to AI-Casanova!
    - It is useful in combination with `resize_lora.py`. Please see the PR for details.
  - Fixed a bug where the noise resolution was incorrect with Multires noise. [PR #489](https://github.com/kohya-ss/sd-scripts/pull/489) Thanks to sdbds!
    - Please see the PR for details.
  - The image generation scripts can now use img2img and highres fix at the same time.
  - Fixed a bug where the hint image of ControlNet was incorrectly BGR instead of RGB in the image generation scripts.
  - Added a feature to the image generation scripts to use the memory-efficient VAE.
    - If you specify a number with the `--vae_slices` option, the memory-efficient VAE will be used. The maximum output size will be larger, but it will be slower. Please specify a value of about `16` or `32`.
    - The implementation of the VAE is in `library/slicing_vae.py`.
  - Fix for wandb #ebabchick
  - Added [English translation of documents](https://github.com/darkstorm2150/sd-scripts#links-to-usage-documentation) by darkstorm2150. Thank you very much!
  - The prompt for sample generation during training can now be specified in `.toml` or `.json`. [PR #504](https://github.com/kohya-ss/sd-scripts/pull/504) Thanks to Linaqruf!
    - For details on prompt description, please see the PR.
* 2023/04/07 (v21.5.10)
  - Fix issue https://github.com/bmaltais/kohya_ss/issues/734
  - The documentation has been moved to the `docs` folder. If you have links, please change them.
  - DAdaptAdaGrad, DAdaptAdan, and DAdaptSGD are now supported by DAdaptation. [PR#455](https://github.com/kohya-ss/sd-scripts/pull/455) Thanks to sdbds!
    - DAdaptation needs to be installed. Also, depending on the optimizer, DAdaptation may need to be updated. Please update with `pip install --upgrade dadaptation`.
  - Added support for pre-calculation of LoRA weights in image generation scripts. Specify `--network_pre_calc`.
    - The prompt option `--am` is available. Also, it is disabled when Regional LoRA is used.
  - Added Adaptive noise scale to each training script. Specify a number with `--adaptive_noise_scale` to enable it.
    - __Experimental option. It may be removed or changed in the future.__
    - This is an original implementation that automatically adjusts the value of the noise offset according to the absolute value of the mean of each channel of the latents. It is expected that appropriate noise offsets will be set for bright and dark images, respectively.
    - Specify it together with `--noise_offset`.
    - The actual value of the noise offset is calculated as `noise_offset + abs(mean(latents, dim=(2,3))) * adaptive_noise_scale`. Since the latent is close to a normal distribution, it may be a good idea to specify a value of about 1/10 to the same as the noise offset.
    - Negative values can also be specified, in which case the noise offset will be clipped to 0 or more.
  - Other minor fixes.
* 2023/04/06 (v21.5.9)
  - Inplement headless mode to enable easier support under headless services like vast.ai. To make use of it start the gui with the `--headless` argument like:

    `.\gui.ps1 --headless` or `.\gui.bat --headless` or `./gui.sh --headless`
  - Added the option for the user to put the wandb api key in a textbox under the advanced configuration dropdown and a checkbox to toggle for using wandb logging. @x-CK-x
  - Docker build image @Trojaner
    - Updated README to use docker compose run instead of docker compose up to fix broken tqdm
      - Related: Doesn't work with docker-compose tqdm/tqdm#771
    - Fixed build for latest release
    - Replace pillow with pillow-simd
    - Removed --no-cache again as pip cache is not enabled anyway
  - While overwriting .txt files with prefix and postfix including different encodings you might encounter this decoder error. This small fix gets rid of it... @ertugrul-dmr
  - Docker Add --no-cache-dir to reduce image size @chiragjn
  - Reverting bitsandbytes version to 0.35.0 due to issues with 0.38.1 on some systems
* 2023/04/05 (v21.5.8)
  - Add `Cache latents to disk` option to the gui.
  - When saving v2 models in Diffusers format in training scripts and conversion scripts, it was found that the U-Net configuration is different from those of Hugging Face's stabilityai models (this repository is `"use_linear_projection": false`, stabilityai is `true`). Please note that the weight shapes are different, so please be careful when using the weight files directly. We apologize for the inconvenience.
      - Since the U-Net model is created based on the configuration, it should not cause any problems in training or inference.
      - Added `--unet_use_linear_projection` option to `convert_diffusers20_original_sd.py` script. If you specify this option, you can save a Diffusers format model with the same configuration as stabilityai's model from an SD format model (a single `*.safetensors` or `*.ckpt` file). Unfortunately, it is not possible to convert a Diffusers format model to the same format.
  - Lion8bit optimizer is supported. [PR #447](https://github.com/kohya-ss/sd-scripts/pull/447) Thanks to sdbds!
    - Currently it is optional because you need to update `bitsandbytes` version. See "Optional: Use Lion8bit" in installation instructions to use it.
  - Multi-GPU training with DDP is supported in each training script. [PR #448](https://github.com/kohya-ss/sd-scripts/pull/448) Thanks to Isotr0py!
  - Multi resolution noise (pyramid noise) is supported in each training script. [PR #471](https://github.com/kohya-ss/sd-scripts/pull/471) Thanks to pamparamm!
    - See PR and this page [Multi-Resolution Noise for Diffusion Model Training](https://wandb.ai/johnowhitaker/multires_noise/reports/Multi-Resolution-Noise-for-Diffusion-Model-Training--VmlldzozNjYyOTU2) for details.
  - Add --no-cache-dir to reduce image size @chiragjn
* 2023/05/01 (v21.5.7)
  - `tag_images_by_wd14_tagger.py` can now get arguments from outside. [PR #453](https://github.com/kohya-ss/sd-scripts/pull/453) Thanks to mio2333!
  - Added `--save_every_n_steps` option to each training script. The model is saved every specified steps.
    - `--save_last_n_steps` option can be used to save only the specified number of models (old models will be deleted).
    - If you specify the `--save_state` option, the state will also be saved at the same time. You can specify the number of steps to keep the state with the `--save_last_n_steps_state` option (the same value as `--save_last_n_steps` is used if omitted).
    - You can use the epoch-based model saving and state saving options together.
    - Not tested in multi-GPU environment. Please report any bugs.
  - `--cache_latents_to_disk` option automatically enables `--cache_latents` option when specified. [#438](https://github.com/kohya-ss/sd-scripts/issues/438)
  - Fixed a bug in `gen_img_diffusers.py` where latents upscaler would fail with a batch size of 2 or more.
  - Fix triton error
  - Fix issue with merge lora path with spaces
  - Added support for logging to wandb. Please refer to PR #428. Thank you p1atdev!
    - wandb installation is required. Please install it with pip install wandb. Login to wandb with wandb login command, or set --wandb_api_key option for automatic login.
    - Please let me know if you find any bugs as the test is not complete.
  - You can automatically login to wandb by setting the --wandb_api_key option. Please be careful with the handling of API Key. PR #435 Thank you Linaqruf!
  - Improved the behavior of --debug_dataset on non-Windows environments. PR #429 Thank you tsukimiya!
  - Fixed --face_crop_aug option not working in Fine tuning method.
  - Prepared code to use any upscaler in gen_img_diffusers.py.
  - Fixed to log to TensorBoard when --logging_dir is specified and --log_with is not specified.
  - Add new docker image solution.. Thanks to @Trojaner 
* 2023/04/22 (v21.5.5)
    - Update LoRA merge GUI to support SD checkpoint merge and up to 4 LoRA merging
    - Fixed `lora_interrogator.py` not working. Please refer to [PR #392](https://github.com/kohya-ss/sd-scripts/pull/392) for details. Thank you A2va and heyalexchoi!
    - Fixed the handling of tags containing `_` in `tag_images_by_wd14_tagger.py`.
    - Add new Extract DyLoRA gui to the Utilities tab.
    - Add new Merge LyCORIS models into checkpoint gui to the Utilities tab.
    - Add new info on startup to help debug things
* 2023/04/17 (v21.5.4)
    - Fixed a bug that caused an error when loading DyLoRA with the `--network_weight` option in `train_network.py`.
    - Added the `--recursive` option to each script in the `finetune` folder to process folders recursively. Please refer to [PR #400](https://github.com/kohya-ss/sd-scripts/pull/400/) for details. Thanks to Linaqruf!
    - Upgrade Gradio to latest release
    - Fix issue when Adafactor is used as optimizer and LR Warmup is not 0: https://github.com/bmaltais/kohya_ss/issues/617
    - Added support for DyLoRA in `train_network.py`. Please refer to [here](./train_network_README-ja.md#dylora) for details (currently only in Japanese).
    - Added support for caching latents to disk in each training script. Please specify __both__ `--cache_latents` and `--cache_latents_to_disk` options.
        - The files are saved in the same folder as the images with the extension `.npz`. If you specify the `--flip_aug` option, the files with `_flip.npz` will also be saved.
        - Multi-GPU training has not been tested.
        - This feature is not tested with all combinations of datasets and training scripts, so there may be bugs.
    - Added workaround for an error that occurs when training with `fp16` or `bf16` in `fine_tune.py`.
    - Implemented DyLoRA GUI support. There will now be a new 'DyLoRA Unit` slider when the LoRA type is selected as `kohya DyLoRA` to specify the desired Unit value for DyLoRA training.
    - Update gui.bat and gui.ps1 based on: https://github.com/bmaltais/kohya_ss/issues/188
    - Update `setup.bat` to install torch 2.0.0 instead of 1.2.1. If you want to upgrade from 1.2.1 to 2.0.0 run setup.bat again, select 1 to uninstall the previous torch modules, then select 2 for torch 2.0.0<|MERGE_RESOLUTION|>--- conflicted
+++ resolved
@@ -247,11 +247,105 @@
 Run the launcher script with the desired command line arguments similar to Windows.
 `gui.sh --listen 127.0.0.1 --server_port 7860 --inbrowser --share`
 
-<<<<<<< HEAD
 ## Launching the GUI directly using kohya_gui.py
-=======
-### 31 May 2023, 2023/05/31
-
+
+To run the GUI directly bypassing the wrapper scripts, simply use this command from the root project directory:
+
+```
+.\venv\Scripts\activate
+
+python .\kohya_gui.py
+```
+
+## Dreambooth
+
+You can find the dreambooth solution specific here: [Dreambooth README](train_db_README.md)
+
+## Finetune
+
+You can find the finetune solution specific here: [Finetune README](fine_tune_README.md)
+
+## Train Network
+
+You can find the train network solution specific here: [Train network README](train_network_README.md)
+
+## LoRA
+
+Training a LoRA currently uses the `train_network.py` code. You can create a LoRA network by using the all-in-one `gui.cmd` or by running the dedicated LoRA training GUI with:
+
+```
+.\venv\Scripts\activate
+
+python lora_gui.py
+```
+
+Once you have created the LoRA network, you can generate images via auto1111 by installing [this extension](https://github.com/kohya-ss/sd-webui-additional-networks).
+
+### Naming of LoRA
+
+The LoRA supported by `train_network.py` has been named to avoid confusion. The documentation has been updated. The following are the names of LoRA types in this repository.
+
+1. __LoRA-LierLa__ : (LoRA for __Li__ n __e__ a __r__  __La__ yers)
+
+    LoRA for Linear layers and Conv2d layers with 1x1 kernel
+
+2. __LoRA-C3Lier__ : (LoRA for __C__ olutional layers with __3__ x3 Kernel and  __Li__ n __e__ a __r__ layers)
+
+    In addition to 1., LoRA for Conv2d layers with 3x3 kernel 
+    
+LoRA-LierLa is the default LoRA type for `train_network.py` (without `conv_dim` network arg). LoRA-LierLa can be used with [our extension](https://github.com/kohya-ss/sd-webui-additional-networks) for AUTOMATIC1111's Web UI, or with the built-in LoRA feature of the Web UI.
+
+To use LoRA-C3Lier with Web UI, please use our extension.
+
+## Sample image generation during training
+A prompt file might look like this, for example
+
+```
+# prompt 1
+masterpiece, best quality, (1girl), in white shirts, upper body, looking at viewer, simple background --n low quality, worst quality, bad anatomy,bad composition, poor, low effort --w 768 --h 768 --d 1 --l 7.5 --s 28
+
+# prompt 2
+masterpiece, best quality, 1boy, in business suit, standing at street, looking back --n (low quality, worst quality), bad anatomy,bad composition, poor, low effort --w 576 --h 832 --d 2 --l 5.5 --s 40
+```
+
+  Lines beginning with `#` are comments. You can specify options for the generated image with options like `--n` after the prompt. The following can be used.
+
+  * `--n` Negative prompt up to the next option.
+  * `--w` Specifies the width of the generated image.
+  * `--h` Specifies the height of the generated image.
+  * `--d` Specifies the seed of the generated image.
+  * `--l` Specifies the CFG scale of the generated image.
+  * `--s` Specifies the number of steps in the generation.
+
+  The prompt weighting such as `( )` and `[ ]` are working.
+
+## Troubleshooting
+
+### Page File Limit
+
+- X error relating to `page file`: Increase the page file size limit in Windows.
+
+### No module called tkinter
+
+- Re-install [Python 3.10](https://www.python.org/ftp/python/3.10.9/python-3.10.9-amd64.exe) on your system.
+
+### FileNotFoundError
+
+This is usually related to an installation issue. Make sure you do not have any python modules installed locally that could conflict with the ones installed in the venv:
+
+1. Open a new powershell terminal and make sure no venv is active.
+2.  Run the following commands:
+
+```
+pip freeze > uninstall.txt
+pip uninstall -r uninstall.txt
+```
+
+This will store a backup file with your current locally installed pip packages and then uninstall them. Then, redo the installation instructions within the kohya_ss venv.
+
+## Change History
+
+* 2023/05/28 (v21.5.15)
 - Show warning when image caption file does not exist during training. [PR #533](https://github.com/kohya-ss/sd-scripts/pull/533) Thanks to TingTingin!
   - Warning is also displayed when using class+identifier dataset. Please ignore if it is intended.
 - `train_network.py` now supports merging network weights before training. [PR #542](https://github.com/kohya-ss/sd-scripts/pull/542) Thanks to u-haru!
@@ -259,114 +353,6 @@
   - `--base_weights_multiplier` option specifies multiplier of the weights to merge (multiple values are allowed). If omitted or less than `base_weights`, 1.0 is used.
   - This is useful for incremental learning. See PR for details.
 - Show warning and continue training when uploading to HuggingFace fails.
-
-- 学習時に画像のキャプションファイルが存在しない場合、警告が表示されるようになりました。 [PR #533](https://github.com/kohya-ss/sd-scripts/pull/533) TingTingin氏に感謝します。
-  - class+identifier方式のデータセットを利用している場合も警告が表示されます。意図している通りの場合は無視してください。
-- `train_network.py` に学習前にモデルにnetworkの重みをマージする機能が追加されました。 [PR #542](https://github.com/kohya-ss/sd-scripts/pull/542) u-haru氏に感謝します。
-  - `--base_weights` オプションでLoRA等のモデルファイル（複数可）を指定すると、それらの重みをマージします。
-  - `--base_weights_multiplier` オプションでマージする重みの倍率（複数可）を指定できます。省略時または`base_weights`よりも数が少ない場合は1.0になります。
-  - 差分追加学習などにご利用ください。詳細はPRをご覧ください。
-- HuggingFaceへのアップロードに失敗した場合、警告を表示しそのまま学習を続行するよう変更しました。
-
-### 25 May 2023, 2023/05/25
->>>>>>> 8a5e3904
-
-To run the GUI directly bypassing the wrapper scripts, simply use this command from the root project directory:
-
-```
-.\venv\Scripts\activate
-
-python .\kohya_gui.py
-```
-
-## Dreambooth
-
-You can find the dreambooth solution specific here: [Dreambooth README](train_db_README.md)
-
-## Finetune
-
-You can find the finetune solution specific here: [Finetune README](fine_tune_README.md)
-
-## Train Network
-
-You can find the train network solution specific here: [Train network README](train_network_README.md)
-
-## LoRA
-
-Training a LoRA currently uses the `train_network.py` code. You can create a LoRA network by using the all-in-one `gui.cmd` or by running the dedicated LoRA training GUI with:
-
-```
-.\venv\Scripts\activate
-
-python lora_gui.py
-```
-
-Once you have created the LoRA network, you can generate images via auto1111 by installing [this extension](https://github.com/kohya-ss/sd-webui-additional-networks).
-
-### Naming of LoRA
-
-The LoRA supported by `train_network.py` has been named to avoid confusion. The documentation has been updated. The following are the names of LoRA types in this repository.
-
-1. __LoRA-LierLa__ : (LoRA for __Li__ n __e__ a __r__  __La__ yers)
-
-    LoRA for Linear layers and Conv2d layers with 1x1 kernel
-
-2. __LoRA-C3Lier__ : (LoRA for __C__ olutional layers with __3__ x3 Kernel and  __Li__ n __e__ a __r__ layers)
-
-    In addition to 1., LoRA for Conv2d layers with 3x3 kernel 
-    
-LoRA-LierLa is the default LoRA type for `train_network.py` (without `conv_dim` network arg). LoRA-LierLa can be used with [our extension](https://github.com/kohya-ss/sd-webui-additional-networks) for AUTOMATIC1111's Web UI, or with the built-in LoRA feature of the Web UI.
-
-To use LoRA-C3Lier with Web UI, please use our extension.
-
-## Sample image generation during training
-A prompt file might look like this, for example
-
-```
-# prompt 1
-masterpiece, best quality, (1girl), in white shirts, upper body, looking at viewer, simple background --n low quality, worst quality, bad anatomy,bad composition, poor, low effort --w 768 --h 768 --d 1 --l 7.5 --s 28
-
-# prompt 2
-masterpiece, best quality, 1boy, in business suit, standing at street, looking back --n (low quality, worst quality), bad anatomy,bad composition, poor, low effort --w 576 --h 832 --d 2 --l 5.5 --s 40
-```
-
-  Lines beginning with `#` are comments. You can specify options for the generated image with options like `--n` after the prompt. The following can be used.
-
-  * `--n` Negative prompt up to the next option.
-  * `--w` Specifies the width of the generated image.
-  * `--h` Specifies the height of the generated image.
-  * `--d` Specifies the seed of the generated image.
-  * `--l` Specifies the CFG scale of the generated image.
-  * `--s` Specifies the number of steps in the generation.
-
-  The prompt weighting such as `( )` and `[ ]` are working.
-
-## Troubleshooting
-
-### Page File Limit
-
-- X error relating to `page file`: Increase the page file size limit in Windows.
-
-### No module called tkinter
-
-- Re-install [Python 3.10](https://www.python.org/ftp/python/3.10.9/python-3.10.9-amd64.exe) on your system.
-
-### FileNotFoundError
-
-This is usually related to an installation issue. Make sure you do not have any python modules installed locally that could conflict with the ones installed in the venv:
-
-1. Open a new powershell terminal and make sure no venv is active.
-2.  Run the following commands:
-
-```
-pip freeze > uninstall.txt
-pip uninstall -r uninstall.txt
-```
-
-This will store a backup file with your current locally installed pip packages and then uninstall them. Then, redo the installation instructions within the kohya_ss venv.
-
-## Change History
-
 * 2023/05/28 (v21.5.14)
 - Add Create Groupo tool and GUI
 * 2023/05/24 (v21.5.13)
@@ -412,70 +398,4 @@
     - Specify it together with `--noise_offset`.
     - The actual value of the noise offset is calculated as `noise_offset + abs(mean(latents, dim=(2,3))) * adaptive_noise_scale`. Since the latent is close to a normal distribution, it may be a good idea to specify a value of about 1/10 to the same as the noise offset.
     - Negative values can also be specified, in which case the noise offset will be clipped to 0 or more.
-  - Other minor fixes.
-* 2023/04/06 (v21.5.9)
-  - Inplement headless mode to enable easier support under headless services like vast.ai. To make use of it start the gui with the `--headless` argument like:
-
-    `.\gui.ps1 --headless` or `.\gui.bat --headless` or `./gui.sh --headless`
-  - Added the option for the user to put the wandb api key in a textbox under the advanced configuration dropdown and a checkbox to toggle for using wandb logging. @x-CK-x
-  - Docker build image @Trojaner
-    - Updated README to use docker compose run instead of docker compose up to fix broken tqdm
-      - Related: Doesn't work with docker-compose tqdm/tqdm#771
-    - Fixed build for latest release
-    - Replace pillow with pillow-simd
-    - Removed --no-cache again as pip cache is not enabled anyway
-  - While overwriting .txt files with prefix and postfix including different encodings you might encounter this decoder error. This small fix gets rid of it... @ertugrul-dmr
-  - Docker Add --no-cache-dir to reduce image size @chiragjn
-  - Reverting bitsandbytes version to 0.35.0 due to issues with 0.38.1 on some systems
-* 2023/04/05 (v21.5.8)
-  - Add `Cache latents to disk` option to the gui.
-  - When saving v2 models in Diffusers format in training scripts and conversion scripts, it was found that the U-Net configuration is different from those of Hugging Face's stabilityai models (this repository is `"use_linear_projection": false`, stabilityai is `true`). Please note that the weight shapes are different, so please be careful when using the weight files directly. We apologize for the inconvenience.
-      - Since the U-Net model is created based on the configuration, it should not cause any problems in training or inference.
-      - Added `--unet_use_linear_projection` option to `convert_diffusers20_original_sd.py` script. If you specify this option, you can save a Diffusers format model with the same configuration as stabilityai's model from an SD format model (a single `*.safetensors` or `*.ckpt` file). Unfortunately, it is not possible to convert a Diffusers format model to the same format.
-  - Lion8bit optimizer is supported. [PR #447](https://github.com/kohya-ss/sd-scripts/pull/447) Thanks to sdbds!
-    - Currently it is optional because you need to update `bitsandbytes` version. See "Optional: Use Lion8bit" in installation instructions to use it.
-  - Multi-GPU training with DDP is supported in each training script. [PR #448](https://github.com/kohya-ss/sd-scripts/pull/448) Thanks to Isotr0py!
-  - Multi resolution noise (pyramid noise) is supported in each training script. [PR #471](https://github.com/kohya-ss/sd-scripts/pull/471) Thanks to pamparamm!
-    - See PR and this page [Multi-Resolution Noise for Diffusion Model Training](https://wandb.ai/johnowhitaker/multires_noise/reports/Multi-Resolution-Noise-for-Diffusion-Model-Training--VmlldzozNjYyOTU2) for details.
-  - Add --no-cache-dir to reduce image size @chiragjn
-* 2023/05/01 (v21.5.7)
-  - `tag_images_by_wd14_tagger.py` can now get arguments from outside. [PR #453](https://github.com/kohya-ss/sd-scripts/pull/453) Thanks to mio2333!
-  - Added `--save_every_n_steps` option to each training script. The model is saved every specified steps.
-    - `--save_last_n_steps` option can be used to save only the specified number of models (old models will be deleted).
-    - If you specify the `--save_state` option, the state will also be saved at the same time. You can specify the number of steps to keep the state with the `--save_last_n_steps_state` option (the same value as `--save_last_n_steps` is used if omitted).
-    - You can use the epoch-based model saving and state saving options together.
-    - Not tested in multi-GPU environment. Please report any bugs.
-  - `--cache_latents_to_disk` option automatically enables `--cache_latents` option when specified. [#438](https://github.com/kohya-ss/sd-scripts/issues/438)
-  - Fixed a bug in `gen_img_diffusers.py` where latents upscaler would fail with a batch size of 2 or more.
-  - Fix triton error
-  - Fix issue with merge lora path with spaces
-  - Added support for logging to wandb. Please refer to PR #428. Thank you p1atdev!
-    - wandb installation is required. Please install it with pip install wandb. Login to wandb with wandb login command, or set --wandb_api_key option for automatic login.
-    - Please let me know if you find any bugs as the test is not complete.
-  - You can automatically login to wandb by setting the --wandb_api_key option. Please be careful with the handling of API Key. PR #435 Thank you Linaqruf!
-  - Improved the behavior of --debug_dataset on non-Windows environments. PR #429 Thank you tsukimiya!
-  - Fixed --face_crop_aug option not working in Fine tuning method.
-  - Prepared code to use any upscaler in gen_img_diffusers.py.
-  - Fixed to log to TensorBoard when --logging_dir is specified and --log_with is not specified.
-  - Add new docker image solution.. Thanks to @Trojaner 
-* 2023/04/22 (v21.5.5)
-    - Update LoRA merge GUI to support SD checkpoint merge and up to 4 LoRA merging
-    - Fixed `lora_interrogator.py` not working. Please refer to [PR #392](https://github.com/kohya-ss/sd-scripts/pull/392) for details. Thank you A2va and heyalexchoi!
-    - Fixed the handling of tags containing `_` in `tag_images_by_wd14_tagger.py`.
-    - Add new Extract DyLoRA gui to the Utilities tab.
-    - Add new Merge LyCORIS models into checkpoint gui to the Utilities tab.
-    - Add new info on startup to help debug things
-* 2023/04/17 (v21.5.4)
-    - Fixed a bug that caused an error when loading DyLoRA with the `--network_weight` option in `train_network.py`.
-    - Added the `--recursive` option to each script in the `finetune` folder to process folders recursively. Please refer to [PR #400](https://github.com/kohya-ss/sd-scripts/pull/400/) for details. Thanks to Linaqruf!
-    - Upgrade Gradio to latest release
-    - Fix issue when Adafactor is used as optimizer and LR Warmup is not 0: https://github.com/bmaltais/kohya_ss/issues/617
-    - Added support for DyLoRA in `train_network.py`. Please refer to [here](./train_network_README-ja.md#dylora) for details (currently only in Japanese).
-    - Added support for caching latents to disk in each training script. Please specify __both__ `--cache_latents` and `--cache_latents_to_disk` options.
-        - The files are saved in the same folder as the images with the extension `.npz`. If you specify the `--flip_aug` option, the files with `_flip.npz` will also be saved.
-        - Multi-GPU training has not been tested.
-        - This feature is not tested with all combinations of datasets and training scripts, so there may be bugs.
-    - Added workaround for an error that occurs when training with `fp16` or `bf16` in `fine_tune.py`.
-    - Implemented DyLoRA GUI support. There will now be a new 'DyLoRA Unit` slider when the LoRA type is selected as `kohya DyLoRA` to specify the desired Unit value for DyLoRA training.
-    - Update gui.bat and gui.ps1 based on: https://github.com/bmaltais/kohya_ss/issues/188
-    - Update `setup.bat` to install torch 2.0.0 instead of 1.2.1. If you want to upgrade from 1.2.1 to 2.0.0 run setup.bat again, select 1 to uninstall the previous torch modules, then select 2 for torch 2.0.0+  - Other minor fixes.