<<<<<<< HEAD
# Kohya's GUI
=======
# Training Stable Cascade Stage C 

This is an experimental feature. There may be bugs.

## Usage

Training is run with `stable_cascade_train_stage_c.py`.

The main options are the same as `sdxl_train.py`. The following options have been added.

- `--effnet_checkpoint_path`: Specifies the path to the EfficientNetEncoder weights.
- `--stage_c_checkpoint_path`: Specifies the path to the Stage C weights.
- `--text_model_checkpoint_path`: Specifies the path to the Text Encoder weights. If omitted, the model from Hugging Face will be used.
- `--save_text_model`: Saves the model downloaded from Hugging Face to `--text_model_checkpoint_path`.
- `--previewer_checkpoint_path`: Specifies the path to the Previewer weights. Used to generate sample images during training.
- `--adaptive_loss_weight`: Uses [Adaptive Loss Weight](https://github.com/Stability-AI/StableCascade/blob/master/gdf/loss_weights.py) . If omitted, P2LossWeight is used. The official settings use Adaptive Loss Weight.

The learning rate is set to 1e-4 in the official settings.

The first time, specify `--text_model_checkpoint_path` and `--save_text_model` to save the Text Encoder weights. From the next time, specify `--text_model_checkpoint_path` to load the saved weights.

Sample image generation during training is done with Perviewer. Perviewer is a simple decoder that converts EfficientNetEncoder latents to images.

Some of the options for SDXL are simply ignored or cause an error (especially noise-related options such as `--noise_offset`). `--vae_batch_size` and `--no_half_vae` are applied directly to the EfficientNetEncoder (when `bf16` is specified for mixed precision, `--no_half_vae` is not necessary).

Options for latents and Text Encoder output caches can be used as is, but since the EfficientNetEncoder is much lighter than the VAE, you may not need to use the cache unless memory is particularly tight.

`--gradient_checkpointing`, `--full_bf16`, and `--full_fp16` (untested) to reduce memory consumption can be used as is.

A scale of about 4 is suitable for sample image generation.

Since the official settings use `bf16` for training, training with `fp16` may be unstable.

The code for training the Text Encoder is also written, but it is untested.

### Command line sample

```batch
accelerate launch  --mixed_precision bf16 --num_cpu_threads_per_process 1 stable_cascade_train_stage_c.py --mixed_precision bf16 --save_precision bf16 --max_data_loader_n_workers 2 --persistent_data_loader_workers --gradient_checkpointing --learning_rate 1e-4 --optimizer_type adafactor --optimizer_args "scale_parameter=False" "relative_step=False" "warmup_init=False" --max_train_epochs 10 --save_every_n_epochs 1 --save_precision bf16 --output_dir ../output --output_name sc_test - --stage_c_checkpoint_path ../models/stage_c_bf16.safetensors --effnet_checkpoint_path ../models/effnet_encoder.safetensors --previewer_checkpoint_path ../models/previewer.safetensors --dataset_config ../dataset/config_bs1.toml --sample_every_n_epochs 1 --sample_prompts ../dataset/prompts.txt --adaptive_loss_weight
```

### About the dataset for fine tuning

If the latents cache files for SD/SDXL exist (extension `*.npz`), it will be read and an error will occur during training. Please move them to another location in advance.

After that, run `finetune/prepare_buckets_latents.py` with the `--stable_cascade` option to create latents cache files for Stable Cascade (suffix `_sc_latents.npz` is added).


# Stable Cascade Stage C の学習

実験的機能です。不具合があるかもしれません。

## 使い方

学習は `stable_cascade_train_stage_c.py` で行います。

主なオプションは `sdxl_train.py` と同様です。以下のオプションが追加されています。

- `--effnet_checkpoint_path` : EfficientNetEncoder の重みのパスを指定します。
- `--stage_c_checkpoint_path` : Stage C の重みのパスを指定します。
- `--text_model_checkpoint_path` : Text Encoder の重みのパスを指定します。省略時は Hugging Face のモデルを使用します。
- `--save_text_model` : `--text_model_checkpoint_path` にHugging Face からダウンロードしたモデルを保存します。
- `--previewer_checkpoint_path` : Previewer の重みのパスを指定します。学習中のサンプル画像生成に使用します。
- `--adaptive_loss_weight` :  [Adaptive Loss Weight](https://github.com/Stability-AI/StableCascade/blob/master/gdf/loss_weights.py) を用います。省略時は P2LossWeight が使用されます。公式では Adaptive Loss Weight が使用されているようです。

学習率は、公式の設定では 1e-4 のようです。

初回は `--text_model_checkpoint_path` と `--save_text_model` を指定して、Text Encoder の重みを保存すると良いでしょう。次からは `--text_model_checkpoint_path` を指定して、保存した重みを読み込むことができます。

学習中のサンプル画像生成は Perviewer で行われます。Previewer は EfficientNetEncoder の latents を画像に変換する簡易的な decoder です。

SDXL の向けの一部のオプションは単に無視されるか、エラーになります（特に `--noise_offset` などのノイズ関係）。`--vae_batch_size` および `--no_half_vae` はそのまま EfficientNetEncoder に適用されます（mixed precision に `bf16` 指定時は `--no_half_vae` は不要のようです）。

latents および Text Encoder 出力キャッシュのためのオプションはそのまま使用できますが、EfficientNetEncoder は VAE よりもかなり軽量のため、メモリが特に厳しい場合以外はキャッシュを使用する必要はないかもしれません。

メモリ消費を抑えるための `--gradient_checkpointing` 、`--full_bf16`、`--full_fp16`（未テスト）はそのまま使用できます。

サンプル画像生成時の Scale には 4 程度が適しているようです。

公式の設定では学習に `bf16` を用いているため、`fp16` での学習は不安定かもしれません。

Text Encoder 学習のコードも書いてありますが、未テストです。

### コマンドラインのサンプル

[Command-line-sample](#command-line-sample)を参照してください。


###  fine tuning方式のデータセットについて

SD/SDXL 向けの latents キャッシュファイル（拡張子 `*.npz`）が存在するとそれを読み込んでしまい学習時にエラーになります。あらかじめ他の場所に退避しておいてください。

その後、`finetune/prepare_buckets_latents.py` をオプション `--stable_cascade` を指定して実行すると、Stable Cascade 向けの latents キャッシュファイル（接尾辞 `_sc_latents.npz` が付きます）が作成されます。

---  

__SDXL is now supported. The sdxl branch has been merged into the main branch. If you update the repository, please follow the upgrade instructions. Also, the version of accelerate has been updated, so please run accelerate config again.__ The documentation for SDXL training is [here](./README.md#sdxl-training).
>>>>>>> 806a6237

This repository mostly provides a Windows-focused Gradio GUI for [Kohya's Stable Diffusion trainers](https://github.com/kohya-ss/sd-scripts)... but support for Linux OS is also provided through community contributions. Macos is not great at the moment.

The GUI allows you to set the training parameters and generate and run the required CLI commands to train the model.

## Table of Contents

- [Kohya's GUI](#kohyas-gui)
  - [Table of Contents](#table-of-contents)
  - [🦒 Colab](#-colab)
  - [Installation](#installation)
    - [Windows](#windows)
      - [Windows Pre-requirements](#windows-pre-requirements)
      - [Setup](#setup)
      - [Optional: CUDNN 8.6](#optional-cudnn-86)
    - [Linux and macOS](#linux-and-macos)
      - [Linux Pre-requirements](#linux-pre-requirements)
      - [Setup](#setup-1)
      - [Install Location](#install-location)
    - [Runpod](#runpod)
      - [Manual installation](#manual-installation)
      - [Pre-built Runpod template](#pre-built-runpod-template)
    - [Docker](#docker)
      - [Local docker build](#local-docker-build)
      - [ashleykleynhans runpod docker builds](#ashleykleynhans-runpod-docker-builds)
  - [Upgrading](#upgrading)
    - [Windows Upgrade](#windows-upgrade)
    - [Linux and macOS Upgrade](#linux-and-macos-upgrade)
  - [Starting GUI Service](#starting-gui-service)
    - [Launching the GUI on Windows](#launching-the-gui-on-windows)
    - [Launching the GUI on Linux and macOS](#launching-the-gui-on-linux-and-macos)
  - [Dreambooth](#dreambooth)
  - [Finetune](#finetune)
  - [Train Network](#train-network)
  - [LoRA](#lora)
  - [Sample image generation during training](#sample-image-generation-during-training)
  - [Troubleshooting](#troubleshooting)
    - [Page File Limit](#page-file-limit)
    - [No module called tkinter](#no-module-called-tkinter)
    - [FileNotFoundError](#filenotfounderror)
  - [SDXL training](#sdxl-training)
    - [Training scripts for SDXL](#training-scripts-for-sdxl)
    - [Utility scripts for SDXL](#utility-scripts-for-sdxl)
    - [Tips for SDXL training](#tips-for-sdxl-training)
    - [Format of Textual Inversion embeddings for SDXL](#format-of-textual-inversion-embeddings-for-sdxl)
    - [ControlNet-LLLite](#controlnet-lllite)
    - [Sample image generation during training](#sample-image-generation-during-training-1)
  - [Change History](#change-history)

## 🦒 Colab

This Colab notebook was not created or maintained by me; however, it appears to function effectively. The source can be found at: https://github.com/camenduru/kohya_ss-colab.

I would like to express my gratitude to camendutu for their valuable contribution. If you encounter any issues with the Colab notebook, please report them on their repository.

| Colab                                                                                                                                                                          | Info               |
| ------------------------------------------------------------------------------------------------------------------------------------------------------------------------------ | ------------------ |
| [![Open In Colab](https://colab.research.google.com/assets/colab-badge.svg)](https://colab.research.google.com/github/camenduru/kohya_ss-colab/blob/main/kohya_ss_colab.ipynb) | kohya_ss_gui_colab |

## Installation

### Windows

#### Windows Pre-requirements

To install the necessary dependencies on a Windows system, follow these steps:

1. Install [Python 3.10](https://www.python.org/ftp/python/3.10.9/python-3.10.9-amd64.exe).
   - During the installation process, ensure that you select the option to add Python to the 'PATH' environment variable.

2. Install [Git](https://git-scm.com/download/win).

3. Install the [Visual Studio 2015, 2017, 2019, and 2022 redistributable](https://aka.ms/vs/17/release/vc_redist.x64.exe).

#### Setup

To set up the project, follow these steps:

1. Open a terminal and navigate to the desired installation directory.

2. Clone the repository by running the following command:
   ```shell
   git clone https://github.com/bmaltais/kohya_ss.git
   ```

3. Change into the `kohya_ss` directory:
   ```shell
   cd kohya_ss
   ```

4. Run the setup script by executing the following command:
   ```shell
   .\setup.bat
   ```

   During the accelerate config step use the default values as proposed during the configuration unless you know your hardware demand otherwise. The amount of VRAM on your GPU does not have an impact on the values used.

#### Optional: CUDNN 8.6

The following steps are optional but can improve the learning speed for owners of NVIDIA 30X0/40X0 GPUs. These steps enable larger training batch sizes and faster training speeds.

Please note that the CUDNN 8.6 DLLs needed for this process cannot be hosted on GitHub due to file size limitations. You can download them [here](https://github.com/bmaltais/python-library/raw/main/cudnn_windows.zip) to boost sample generation speed (almost 50% on a 4090 GPU). After downloading the ZIP file, follow the installation steps below:

1. Unzip the downloaded file and place the `cudnn_windows` folder in the root directory of the `kohya_ss` repository.

2. Run .\setup.bat and select the option to install cudnn.

### Linux and macOS

#### Linux Pre-requirements

To install the necessary dependencies on a Linux system, ensure that you fulfill the following requirements:

- Ensure that `venv` support is pre-installed. You can install it on Ubuntu 22.04 using the command:
  ```shell
  apt install python3.10-venv
  ```

- Install the cudNN drivers by following the instructions provided in [this link](https://developer.nvidia.com/cuda-downloads?target_os=Linux&target_arch=x86_64).

- Make sure you have Python version 3.10.6 or higher (but lower than 3.11.0) installed on your system.

- If you are using WSL2, set the `LD_LIBRARY_PATH` environment variable by executing the following command:
  ```shell
  export LD_LIBRARY_PATH=/usr/lib/wsl/lib/
  ```

#### Setup

To set up the project on Linux or macOS, perform the following steps:

1. Open a terminal and navigate to the desired installation directory.

2. Clone the repository by running the following command:
   ```shell
   git clone https://github.com/bmaltais/kohya_ss.git
   ```

3. Change into the `kohya_ss` directory:
   ```shell
   cd kohya_ss
   ```

4. If you encounter permission issues, make the `setup.sh` script executable by running the following command:
   ```shell
   chmod +x ./setup.sh
   ```

5. Run the setup script by executing the following command:
   ```shell
   ./setup.sh
   ```

   Note: If you need additional options or information about the runpod environment, you can use `setup.sh -h` or `setup.sh --help` to display the help message.

#### Install Location

The default installation location on Linux is the directory where the script is located. If a previous installation is detected in that location, the setup will proceed there. Otherwise, the installation will fall back to `/opt/kohya_ss`. If `/opt` is not writable, the fallback location will be `$HOME/kohya_ss`. Finally, if none of the previous options are viable, the installation will be performed in the current directory.

For macOS and other non-Linux systems, the installation process will attempt to detect the previous installation directory based on where the script is run. If a previous installation is not found, the default location will be `$HOME/kohya_ss`. You can override this behavior by specifying a custom installation directory using the `-d` or `--dir` option when running the setup script.

If you choose to use the interactive mode, the default values for the accelerate configuration screen will be "This machine," "None," and "No" for the remaining questions. These default answers are the same as the Windows installation.

### Runpod

#### Manual installation

To install the necessary components for Runpod and run kohya_ss, follow these steps:

1. Select the Runpod pytorch 2.0.1 template. This is important. Other templates may not work.

2. SSH into the Runpod.

3. Clone the repository by running the following command:
   ```shell
   cd /workspace
   git clone https://github.com/bmaltais/kohya_ss.git
   ```

4. Run the setup script:
   ```shell
   cd kohya_ss
   ./setup-runpod.sh
   ```

5. Run the gui with:
   ```shell
   ./gui.sh --share --headless
   ```

   or with this if you expose 7860 directly via the runpod configuration

   ```shell
   ./gui.sh --listen=0.0.0.0 --headless
   ```

6. Connect to the public URL displayed after the installation process is completed.

#### Pre-built Runpod template

To run from a pre-built Runpod template you can:

1. Open the Runpod template by clicking on https://runpod.io/gsc?template=ya6013lj5a&ref=w18gds2n

2. Deploy the template on the desired host

3. Once deployed connect to the Runpod on HTTP 3010 to connect to kohya_ss GUI. You can also connect to auto1111 on HTTP 3000.


### Docker

#### Local docker build

If you prefer to use Docker, follow the instructions below:

1. Ensure that you have Git and Docker installed on your Windows or Linux system.

2. Open your OS shell (Command Prompt or Terminal) and run the following commands:

   ```bash
   git clone https://github.com/bmaltais/kohya_ss.git
   cd kohya_ss
   docker compose create
   docker compose build
   docker compose run --service-ports kohya-ss-gui
   ```

   Note: The initial run may take up to 20 minutes to complete.

   Please be aware of the following limitations when using Docker:

   - All training data must be placed in the `dataset` subdirectory, as the Docker container cannot access files from other directories.
   - The file picker feature is not functional. You need to manually set the folder path and config file path.
   - Dialogs may not work as expected, and it is recommended to use unique file names to avoid conflicts.
   - There is no built-in auto-update support. To update the system, you must run update scripts outside of Docker and rebuild using `docker compose build`.

   If you are running Linux, an alternative Docker container port with fewer limitations is available [here](https://github.com/P2Enjoy/kohya_ss-docker).

#### ashleykleynhans runpod docker builds

You may want to use the following Dockerfile repos to build the images:

   - Standalone Kohya_ss template: https://github.com/ashleykleynhans/kohya-docker
   - Auto1111 + Kohya_ss GUI template: https://github.com/ashleykleynhans/stable-diffusion-docker

## Upgrading

To upgrade your installation to a new version, follow the instructions below.

### Windows Upgrade

If a new release becomes available, you can upgrade your repository by running the following commands from the root directory of the project:

1. Pull the latest changes from the repository:
   ```powershell
   git pull
   ```

2. Run the setup script:
   ```powershell
   .\setup.bat
   ```

### Linux and macOS Upgrade

To upgrade your installation on Linux or macOS, follow these steps:

1. Open a terminal and navigate to the root

 directory of the project.

2. Pull the latest changes from the repository:
   ```bash
   git pull
   ```

3. Refresh and update everything:
   ```bash
   ./setup.sh
   ```

## Starting GUI Service

To launch the GUI service, you can use the provided scripts or run the `kohya_gui.py` script directly. Use the command line arguments listed below to configure the underlying service.

```text
--listen: Specify the IP address to listen on for connections to Gradio.
--username: Set a username for authentication.
--password: Set a password for authentication.
--server_port: Define the port to run the server listener on.
--inbrowser: Open the Gradio UI in a web browser.
--share: Share the Gradio UI.
--language: Set custom language
```

### Launching the GUI on Windows

On Windows, you can use either the `gui.ps1` or `gui.bat` script located in the root directory. Choose the script that suits your preference and run it in a terminal, providing the desired command line arguments. Here's an example:

```powershell
gui.ps1 --listen 127.0.0.1 --server_port 7860 --inbrowser --share
```

or

```powershell
gui.bat --listen 127.0.0.1 --server_port 7860 --inbrowser --share
```

### Launching the GUI on Linux and macOS

To launch the GUI on Linux or macOS, run the `gui.sh` script located in the root directory. Provide the desired command line arguments as follows:

```bash
gui.sh --listen 127.0.0.1 --server_port 7860 --inbrowser --share
```

## Dreambooth

For specific instructions on using the Dreambooth solution, please refer to the [Dreambooth README](https://github.com/bmaltais/kohya_ss/blob/master/train_db_README.md).

## Finetune

For specific instructions on using the Finetune solution, please refer to the [Finetune README](https://github.com/bmaltais/kohya_ss/blob/master/fine_tune_README.md).

## Train Network

For specific instructions on training a network, please refer to the [Train network README](https://github.com/bmaltais/kohya_ss/blob/master/train_network_README.md).

## LoRA

To train a LoRA, you can currently use the `train_network.py` code. You can create a LoRA network by using the all-in-one GUI.

Once you have created the LoRA network, you can generate images using auto1111 by installing [this extension](https://github.com/kohya-ss/sd-webui-additional-networks).

The following are the names of LoRA types used in this repository:

1. LoRA-LierLa: LoRA for Linear layers and Conv2d layers with a 1x1 kernel.

2. LoRA-C3Lier: LoRA for Conv2d layers with a 3x3 kernel, in addition to LoRA-LierLa.

LoRA-LierLa is the default LoRA type for `train_network.py` (without `conv_dim` network argument). You can use LoRA-LierLa with our extension for AUTOMATIC1111's Web UI or the built-in LoRA feature of the Web UI.

To use LoRA-C3Lier with the Web UI, please use our extension.

## Sample image generation during training

A prompt file might look like this, for example:

```
# prompt 1
masterpiece, best quality, (1girl), in white shirts, upper body, looking at viewer, simple background --n low quality, worst quality, bad anatomy, bad composition, poor, low effort --w 768 --h 768 --d 1 --l 7.5 --s 28

# prompt 2
masterpiece, best quality, 1boy, in business suit, standing at street, looking back --n (low quality, worst quality), bad anatomy, bad composition, poor, low effort --w 576 --h 832 --d 2 --l 5.5 --s 40
```

Lines beginning with `#` are comments. You can specify options for the generated image with options like `--n` after the prompt. The following options can be used:

- `--n`: Negative prompt up to the next option.
- `--w`: Specifies the width of the generated image.
- `--h`: Specifies the height of the generated image.
- `--d`: Specifies the seed of the generated image.
- `--l`: Specifies the CFG scale of the generated image.
- `--s`: Specifies the number of steps in the generation.

The prompt weighting such as `( )` and `[ ]` are working.

## Troubleshooting

If you encounter any issues, refer to the troubleshooting steps below.

### Page File Limit

If you encounter an X error related to the page file, you may need to increase the page file size limit in Windows.

### No module called tkinter

If you encounter an error indicating that the module `tkinter` is not found, try reinstalling Python 3.10 on your system.

### FileNotFoundError

If you come across a `FileNotFoundError`, it is likely due to an installation issue. Make sure you do not have any locally installed Python modules that could conflict with the ones installed in the virtual environment. You can uninstall them by following these steps:

1. Open a new PowerShell terminal and ensure that no virtual environment is active.

2. Run the following commands to create a backup file of your locally installed pip packages and then uninstall them:
   ```powershell
   pip freeze > uninstall.txt
   pip uninstall -r uninstall.txt
   ```

   After uninstalling the local packages, redo the installation steps within the `kohya_ss` virtual environment.


## SDXL training

The documentation in this section will be moved to a separate document later.

### Training scripts for SDXL

- `sdxl_train.py` is a script for SDXL fine-tuning. The usage is almost the same as `fine_tune.py`, but it also supports DreamBooth dataset.
  - `--full_bf16` option is added. Thanks to KohakuBlueleaf!
    - This option enables the full bfloat16 training (includes gradients). This option is useful to reduce the GPU memory usage.
    - The full bfloat16 training might be unstable. Please use it at your own risk.
  - The different learning rates for each U-Net block are now supported in sdxl_train.py. Specify with `--block_lr` option. Specify 23 values separated by commas like `--block_lr 1e-3,1e-3 ... 1e-3`.
    - 23 values correspond to `0: time/label embed, 1-9: input blocks 0-8, 10-12: mid blocks 0-2, 13-21: output blocks 0-8, 22: out`.
- `prepare_buckets_latents.py` now supports SDXL fine-tuning.

- `sdxl_train_network.py` is a script for LoRA training for SDXL. The usage is almost the same as `train_network.py`.

- Both scripts has following additional options:
  - `--cache_text_encoder_outputs` and `--cache_text_encoder_outputs_to_disk`: Cache the outputs of the text encoders. This option is useful to reduce the GPU memory usage. This option cannot be used with options for shuffling or dropping the captions.
  - `--no_half_vae`: Disable the half-precision (mixed-precision) VAE. VAE for SDXL seems to produce NaNs in some cases. This option is useful to avoid the NaNs.

- `--weighted_captions` option is not supported yet for both scripts.

- `sdxl_train_textual_inversion.py` is a script for Textual Inversion training for SDXL. The usage is almost the same as `train_textual_inversion.py`.
  - `--cache_text_encoder_outputs` is not supported.
  - There are two options for captions:
    1. Training with captions. All captions must include the token string. The token string is replaced with multiple tokens.
    2. Use `--use_object_template` or `--use_style_template` option. The captions are generated from the template. The existing captions are ignored.
  - See below for the format of the embeddings.

- `--min_timestep` and `--max_timestep` options are added to each training script. These options can be used to train U-Net with different timesteps. The default values are 0 and 1000.

### Utility scripts for SDXL

- `tools/cache_latents.py` is added. This script can be used to cache the latents to disk in advance.
  - The options are almost the same as `sdxl_train.py'. See the help message for the usage.
  - Please launch the script as follows:
    `accelerate launch  --num_cpu_threads_per_process 1 tools/cache_latents.py ...`
  - This script should work with multi-GPU, but it is not tested in my environment.

- `tools/cache_text_encoder_outputs.py` is added. This script can be used to cache the text encoder outputs to disk in advance.
  - The options are almost the same as `cache_latents.py` and `sdxl_train.py`. See the help message for the usage.

- `sdxl_gen_img.py` is added. This script can be used to generate images with SDXL, including LoRA, Textual Inversion and ControlNet-LLLite. See the help message for the usage.

### Tips for SDXL training

- The default resolution of SDXL is 1024x1024.
- The fine-tuning can be done with 24GB GPU memory with the batch size of 1. For 24GB GPU, the following options are recommended __for the fine-tuning with 24GB GPU memory__:
  - Train U-Net only.
  - Use gradient checkpointing.
  - Use `--cache_text_encoder_outputs` option and caching latents.
  - Use Adafactor optimizer. RMSprop 8bit or Adagrad 8bit may work. AdamW 8bit doesn't seem to work.
- The LoRA training can be done with 8GB GPU memory (10GB recommended). For reducing the GPU memory usage, the following options are recommended:
  - Train U-Net only.
  - Use gradient checkpointing.
  - Use `--cache_text_encoder_outputs` option and caching latents.
  - Use one of 8bit optimizers or Adafactor optimizer.
  - Use lower dim (4 to 8 for 8GB GPU).
- `--network_train_unet_only` option is highly recommended for SDXL LoRA. Because SDXL has two text encoders, the result of the training will be unexpected.
- PyTorch 2 seems to use slightly less GPU memory than PyTorch 1.
- `--bucket_reso_steps` can be set to 32 instead of the default value 64. Smaller values than 32 will not work for SDXL training.

Example of the optimizer settings for Adafactor with the fixed learning rate:

```toml
optimizer_type = "adafactor"
optimizer_args = [ "scale_parameter=False", "relative_step=False", "warmup_init=False" ]
lr_scheduler = "constant_with_warmup"
lr_warmup_steps = 100
learning_rate = 4e-7 # SDXL original learning rate
```

### Format of Textual Inversion embeddings for SDXL

```python
from safetensors.torch import save_file

state_dict = {"clip_g": embs_for_text_encoder_1280, "clip_l": embs_for_text_encoder_768}
save_file(state_dict, file)
```

### ControlNet-LLLite

ControlNet-LLLite, a novel method for ControlNet with SDXL, is added. See [documentation](./docs/train_lllite_README.md) for details.

<<<<<<< HEAD
### Sample image generation during training
=======

## Change History

### Working in progress

- The log output has been improved. PR [#905](https://github.com/kohya-ss/sd-scripts/pull/905) Thanks to shirayu!
  - The log is formatted by default. The `rich` library is required. Please see [Upgrade](#upgrade) and update the library.
  - If `rich` is not installed, the log output will be the same as before.
  - The following options are available in each training script:
  - `--console_log_simple` option can be used to switch to the previous log output.
  - `--console_log_level` option can be used to specify the log level. The default is `INFO`.
  - `--console_log_file` option can be used to output the log to a file. The default is `None` (output to the console).
- The sample image generation during multi-GPU training is now done with multiple GPUs. PR [#1061](https://github.com/kohya-ss/sd-scripts/pull/1061) Thanks to DKnight54!
- The support for mps devices is improved. PR [#1054](https://github.com/kohya-ss/sd-scripts/pull/1054) Thanks to akx! If mps device exists instead of CUDA, the mps device is used automatically.
- An option `--highvram` to disable the optimization for environments with little VRAM is added to the training scripts. If you specify it when there is enough VRAM, the operation will be faster.
  - Currently, only the cache part of latents is optimized.
- The IPEX support is improved. PR [#1086](https://github.com/kohya-ss/sd-scripts/pull/1086) Thanks to Disty0!
- Fixed a bug that `svd_merge_lora.py` crashes in some cases. PR [#1087](https://github.com/kohya-ss/sd-scripts/pull/1087) Thanks to mgz-dev!
- The common image generation script `gen_img.py` for SD 1/2 and SDXL is added. The basic functions are the same as the scripts for SD 1/2 and SDXL, but some new features are added.
  - External scripts to generate prompts can be supported. It can be called with `--from_module` option. (The documentation will be added later)
  - The normalization method after prompt weighting can be specified with `--emb_normalize_mode` option. `original` is the original method, `abs` is the normalization with the average of the absolute values, `none` is no normalization.
- Gradual Latent Hires fix is added to each generation script. See [here](./docs/gen_img_README-ja.md#about-gradual-latent) for details.

- ログ出力が改善されました。 PR [#905](https://github.com/kohya-ss/sd-scripts/pull/905) shirayu 氏に感謝します。
  - デフォルトでログが成形されます。`rich` ライブラリが必要なため、[Upgrade](#upgrade) を参照し更新をお願いします。
  - `rich` がインストールされていない場合は、従来のログ出力になります。
  - 各学習スクリプトでは以下のオプションが有効です。
  - `--console_log_simple` オプションで従来のログ出力に切り替えられます。
  - `--console_log_level` でログレベルを指定できます。デフォルトは `INFO` です。
  - `--console_log_file` でログファイルを出力できます。デフォルトは `None`（コンソールに出力） です。
- 複数 GPU 学習時に学習中のサンプル画像生成を複数 GPU で行うようになりました。 PR [#1061](https://github.com/kohya-ss/sd-scripts/pull/1061) DKnight54 氏に感謝します。
- mps デバイスのサポートが改善されました。 PR [#1054](https://github.com/kohya-ss/sd-scripts/pull/1054) akx 氏に感謝します。CUDA ではなく mps が存在する場合には自動的に mps デバイスを使用します。
- 学習スクリプトに VRAMが少ない環境向け最適化を無効にするオプション `--highvram` を追加しました。VRAM に余裕がある場合に指定すると動作が高速化されます。
  - 現在は latents のキャッシュ部分のみ高速化されます。
- IPEX サポートが改善されました。 PR [#1086](https://github.com/kohya-ss/sd-scripts/pull/1086) Disty0 氏に感謝します。
- `svd_merge_lora.py` が場合によってエラーになる不具合が修正されました。 PR [#1087](https://github.com/kohya-ss/sd-scripts/pull/1087) mgz-dev 氏に感謝します。
- SD 1/2 および SDXL 共通の生成スクリプト `gen_img.py` を追加しました。基本的な機能は SD 1/2、SDXL 向けスクリプトと同じですが、いくつかの新機能が追加されています。
  - プロンプトを動的に生成する外部スクリプトをサポートしました。 `--from_module` で呼び出せます。（ドキュメントはのちほど追加します）
  - プロンプト重みづけ後の正規化方法を `--emb_normalize_mode` で指定できます。`original` は元の方法、`abs` は絶対値の平均値で正規化、`none` は正規化を行いません。
- Gradual Latent Hires fix を各生成スクリプトに追加しました。詳細は [こちら](./docs/gen_img_README-ja.md#about-gradual-latent)。


### Jan 27, 2024 / 2024/1/27: v0.8.3

- Fixed a bug that the training crashes when `--fp8_base` is specified with `--save_state`. PR [#1079](https://github.com/kohya-ss/sd-scripts/pull/1079) Thanks to feffy380!
  - `safetensors` is updated. Please see [Upgrade](#upgrade) and update the library.
- Fixed a bug that the training crashes when `network_multiplier` is specified with multi-GPU training. PR [#1084](https://github.com/kohya-ss/sd-scripts/pull/1084) Thanks to fireicewolf!
- Fixed a bug that the training crashes when training ControlNet-LLLite.

- `--fp8_base` 指定時に `--save_state` での保存がエラーになる不具合が修正されました。 PR [#1079](https://github.com/kohya-ss/sd-scripts/pull/1079) feffy380 氏に感謝します。
  - `safetensors` がバージョンアップされていますので、[Upgrade](#upgrade) を参照し更新をお願いします。
- 複数 GPU での学習時に `network_multiplier` を指定するとクラッシュする不具合が修正されました。 PR [#1084](https://github.com/kohya-ss/sd-scripts/pull/1084) fireicewolf 氏に感謝します。
- ControlNet-LLLite の学習がエラーになる不具合を修正しました。 

### Jan 23, 2024 / 2024/1/23: v0.8.2

- [Experimental] The `--fp8_base` option is added to the training scripts for LoRA etc. The base model (U-Net, and Text Encoder when training modules for Text Encoder) can be trained with fp8. PR [#1057](https://github.com/kohya-ss/sd-scripts/pull/1057) Thanks to KohakuBlueleaf!
  - Please specify `--fp8_base` in `train_network.py` or `sdxl_train_network.py`.
  - PyTorch 2.1 or later is required.
  - If you use xformers with PyTorch 2.1, please see [xformers repository](https://github.com/facebookresearch/xformers) and install the appropriate version according to your CUDA version.
  - The sample image generation during training consumes a lot of memory. It is recommended to turn it off.

- [Experimental] The network multiplier can be specified for each dataset in the training scripts for LoRA etc.
  - This is an experimental option and may be removed or changed in the future.
  - For example, if you train with state A as `1.0` and state B as `-1.0`, you may be able to generate by switching between state A and B depending on the LoRA application rate.
  - Also, if you prepare five states and train them as `0.2`, `0.4`, `0.6`, `0.8`, and `1.0`, you may be able to generate by switching the states smoothly depending on the application rate.
  - Please specify `network_multiplier` in `[[datasets]]` in `.toml` file.
- Some options are added to `networks/extract_lora_from_models.py` to reduce the memory usage.
  - `--load_precision` option can be used to specify the precision when loading the model. If the model is saved in fp16, you can reduce the memory usage by specifying `--load_precision fp16` without losing precision.
  - `--load_original_model_to` option can be used to specify the device to load the original model. `--load_tuned_model_to` option can be used to specify the device to load the derived model. The default is `cpu` for both options, but you can specify `cuda` etc. You can reduce the memory usage by loading one of them to GPU. This option is available only for SDXL.

- The gradient synchronization in LoRA training with multi-GPU is improved. PR [#1064](https://github.com/kohya-ss/sd-scripts/pull/1064) Thanks to KohakuBlueleaf!
- The code for Intel IPEX support is improved. PR [#1060](https://github.com/kohya-ss/sd-scripts/pull/1060) Thanks to akx!
- Fixed a bug in multi-GPU Textual Inversion training.

- （実験的）　LoRA等の学習スクリプトで、ベースモデル（U-Net、および Text Encoder のモジュール学習時は Text Encoder も）の重みを fp8 にして学習するオプションが追加されました。 PR [#1057](https://github.com/kohya-ss/sd-scripts/pull/1057) KohakuBlueleaf 氏に感謝します。
  - `train_network.py` または `sdxl_train_network.py` で `--fp8_base` を指定してください。
  - PyTorch 2.1 以降が必要です。
  - PyTorch 2.1 で xformers を使用する場合は、[xformers のリポジトリ](https://github.com/facebookresearch/xformers) を参照し、CUDA バージョンに応じて適切なバージョンをインストールしてください。
  - 学習中のサンプル画像生成はメモリを大量に消費するため、オフにすることをお勧めします。
- (実験的)　LoRA 等の学習で、データセットごとに異なるネットワーク適用率を指定できるようになりました。 
  - 実験的オプションのため、将来的に削除または仕様変更される可能性があります。
  - たとえば状態 A を `1.0`、状態 B を `-1.0` として学習すると、LoRA の適用率に応じて状態 A と B を切り替えつつ生成できるかもしれません。
  - また、五段階の状態を用意し、それぞれ `0.2`、`0.4`、`0.6`、`0.8`、`1.0` として学習すると、適用率でなめらかに状態を切り替えて生成できるかもしれません。 
  - `.toml` ファイルで `[[datasets]]` に `network_multiplier` を指定してください。
- `networks/extract_lora_from_models.py` に使用メモリ量を削減するいくつかのオプションを追加しました。 
  - `--load_precision` で読み込み時の精度を指定できます。モデルが fp16 で保存されている場合は `--load_precision fp16` を指定して精度を変えずにメモリ量を削減できます。
  - `--load_original_model_to` で元モデルを読み込むデバイスを、`--load_tuned_model_to` で派生モデルを読み込むデバイスを指定できます。デフォルトは両方とも `cpu` ですがそれぞれ `cuda` 等を指定できます。片方を GPU に読み込むことでメモリ量を削減できます。SDXL の場合のみ有効です。
- マルチ GPU での LoRA 等の学習時に勾配の同期が改善されました。 PR [#1064](https://github.com/kohya-ss/sd-scripts/pull/1064) KohakuBlueleaf 氏に感謝します。
- Intel IPEX サポートのコードが改善されました。PR [#1060](https://github.com/kohya-ss/sd-scripts/pull/1060) akx 氏に感謝します。
- マルチ GPU での Textual Inversion 学習の不具合を修正しました。

- `.toml` example for network multiplier / ネットワーク適用率の `.toml` の記述例

```toml
[general]
[[datasets]]
resolution = 512
batch_size = 8
network_multiplier = 1.0

... subset settings ...

[[datasets]]
resolution = 512
batch_size = 8
network_multiplier = -1.0

... subset settings ...
```


### Jan 17, 2024 / 2024/1/17: v0.8.1

- Fixed a bug that the VRAM usage without Text Encoder training is larger than before in training scripts for LoRA etc (`train_network.py`, `sdxl_train_network.py`).
  - Text Encoders were not moved to CPU.
- Fixed typos. Thanks to akx! [PR #1053](https://github.com/kohya-ss/sd-scripts/pull/1053)

- LoRA 等の学習スクリプト（`train_network.py`、`sdxl_train_network.py`）で、Text Encoder を学習しない場合の VRAM 使用量が以前に比べて大きくなっていた不具合を修正しました。 
  - Text Encoder が GPU に保持されたままになっていました。
- 誤字が修正されました。 [PR #1053](https://github.com/kohya-ss/sd-scripts/pull/1053) akx 氏に感謝します。

### Jan 15, 2024 / 2024/1/15: v0.8.0

- Diffusers, Accelerate, Transformers and other related libraries have been updated. Please update the libraries with [Upgrade](#upgrade).
  - Some model files (Text Encoder without position_id) based on the latest Transformers can be loaded.
- `torch.compile` is supported (experimental). PR [#1024](https://github.com/kohya-ss/sd-scripts/pull/1024) Thanks to p1atdev!
  - This feature works only on Linux or WSL.
  - Please specify `--torch_compile` option in each training script.
  - You can select the backend with `--dynamo_backend` option. The default is `"inductor"`. `inductor` or `eager` seems to work.
  - Please use `--sdpa` option instead of `--xformers` option.
  - PyTorch 2.1 or later is recommended.
  - Please see [PR](https://github.com/kohya-ss/sd-scripts/pull/1024) for details.
- The session name for wandb can be specified with `--wandb_run_name` option. PR [#1032](https://github.com/kohya-ss/sd-scripts/pull/1032) Thanks to hopl1t!
- IPEX library is updated. PR [#1030](https://github.com/kohya-ss/sd-scripts/pull/1030) Thanks to Disty0!
- Fixed a bug that Diffusers format model cannot be saved.

- Diffusers、Accelerate、Transformers 等の関連ライブラリを更新しました。[Upgrade](#upgrade) を参照し更新をお願いします。
  - 最新の Transformers を前提とした一部のモデルファイル（Text Encoder が position_id を持たないもの）が読み込めるようになりました。
- `torch.compile` がサポートされしました（実験的）。 PR [#1024](https://github.com/kohya-ss/sd-scripts/pull/1024) p1atdev 氏に感謝します。
  - Linux または WSL でのみ動作します。
  - 各学習スクリプトで `--torch_compile` オプションを指定してください。
  - `--dynamo_backend` オプションで使用される backend を選択できます。デフォルトは `"inductor"` です。 `inductor` または `eager` が動作するようです。
  - `--xformers` オプションとは互換性がありません。 代わりに `--sdpa` オプションを使用してください。
  - PyTorch 2.1以降を推奨します。
  - 詳細は [PR](https://github.com/kohya-ss/sd-scripts/pull/1024) をご覧ください。
- wandb 保存時のセッション名が各学習スクリプトの `--wandb_run_name` オプションで指定できるようになりました。 PR [#1032](https://github.com/kohya-ss/sd-scripts/pull/1032) hopl1t 氏に感謝します。
- IPEX ライブラリが更新されました。[PR #1030](https://github.com/kohya-ss/sd-scripts/pull/1030) Disty0 氏に感謝します。
- Diffusers 形式でのモデル保存ができなくなっていた不具合を修正しました。


Please read [Releases](https://github.com/kohya-ss/sd-scripts/releases) for recent updates.
最近の更新情報は [Release](https://github.com/kohya-ss/sd-scripts/releases) をご覧ください。

### Naming of LoRA

The LoRA supported by `train_network.py` has been named to avoid confusion. The documentation has been updated. The following are the names of LoRA types in this repository.

1. __LoRA-LierLa__ : (LoRA for __Li__ n __e__ a __r__  __La__ yers)

    LoRA for Linear layers and Conv2d layers with 1x1 kernel

2. __LoRA-C3Lier__ : (LoRA for __C__ olutional layers with __3__ x3 Kernel and  __Li__ n __e__ a __r__ layers)

    In addition to 1., LoRA for Conv2d layers with 3x3 kernel 
    
LoRA-LierLa is the default LoRA type for `train_network.py` (without `conv_dim` network arg). LoRA-LierLa can be used with [our extension](https://github.com/kohya-ss/sd-webui-additional-networks) for AUTOMATIC1111's Web UI, or with the built-in LoRA feature of the Web UI.

To use LoRA-C3Lier with Web UI, please use our extension.

### LoRAの名称について

`train_network.py` がサポートするLoRAについて、混乱を避けるため名前を付けました。ドキュメントは更新済みです。以下は当リポジトリ内の独自の名称です。

1. __LoRA-LierLa__ : (LoRA for __Li__ n __e__ a __r__  __La__ yers、リエラと読みます)

    Linear 層およびカーネルサイズ 1x1 の Conv2d 層に適用されるLoRA

2. __LoRA-C3Lier__ : (LoRA for __C__ olutional layers with __3__ x3 Kernel and  __Li__ n __e__ a __r__ layers、セリアと読みます)

    1.に加え、カーネルサイズ 3x3 の Conv2d 層に適用されるLoRA

LoRA-LierLa は[Web UI向け拡張](https://github.com/kohya-ss/sd-webui-additional-networks)、またはAUTOMATIC1111氏のWeb UIのLoRA機能で使用することができます。

LoRA-C3Lierを使いWeb UIで生成するには拡張を使用してください。

## Sample image generation during training
>>>>>>> 806a6237
  A prompt file might look like this, for example

```
# prompt 1
masterpiece, best quality, (1girl), in white shirts, upper body, looking at viewer, simple background --n low quality, worst quality, bad anatomy,bad composition, poor, low effort --w 768 --h 768 --d 1 --l 7.5 --s 28

# prompt 2
masterpiece, best quality, 1boy, in business suit, standing at street, looking back --n (low quality, worst quality), bad anatomy,bad composition, poor, low effort --w 576 --h 832 --d 2 --l 5.5 --s 40
```

  Lines beginning with `#` are comments. You can specify options for the generated image with options like `--n` after the prompt. The following can be used.

  * `--n` Negative prompt up to the next option.
  * `--w` Specifies the width of the generated image.
  * `--h` Specifies the height of the generated image.
  * `--d` Specifies the seed of the generated image.
  * `--l` Specifies the CFG scale of the generated image.
  * `--s` Specifies the number of steps in the generation.

  The prompt weighting such as `( )` and `[ ]` are working.


## Change History
* 2024/02/17 (v22.6.2)
- Fix issue with Lora Extract GUI
- - Fix syntax issue where parameter lora_network_weights is actually called network_weights
  
* 2024/02/15 (v22.6.1)
- Add support for multi-gpu parameters in the GUI under the "Parameters > Advanced" tab.
- Significant rewrite of how parameters are created in the code. I hope I did not break anything in the process... Will make the code easier to update.
- Update TW locallisation
- Update gradio module version to latest 3.x

* 2024/01/27 (v22.6.0)
- Merge sd-scripts v0.8.3 code update
  - Fixed a bug that the training crashes when `--fp8_base` is specified with `--save_state`. PR [#1079](https://github.com/kohya-ss/sd-scripts/pull/1079) Thanks to feffy380!
    - `safetensors` is updated. Please see [Upgrade](#upgrade) and update the library.
  - Fixed a bug that the training crashes when `network_multiplier` is specified with multi-GPU training. PR [#1084](https://github.com/kohya-ss/sd-scripts/pull/1084) Thanks to fireicewolf!
  - Fixed a bug that the training crashes when training ControlNet-LLLite.

- Merge sd-scripts v0.8.2 code update
  - [Experimental] The `--fp8_base` option is added to the training scripts for LoRA etc. The base model (U-Net, and Text Encoder when training modules for Text Encoder) can be trained with fp8. PR [#1057](https://github.com/kohya-ss/sd-scripts/pull/1057) Thanks to KohakuBlueleaf!
    - Please specify `--fp8_base` in `train_network.py` or `sdxl_train_network.py`.
    - PyTorch 2.1 or later is required.
    - If you use xformers with PyTorch 2.1, please see [xformers repository](https://github.com/facebookresearch/xformers) and install the appropriate version according to your CUDA version.
    - The sample image generation during training consumes a lot of memory. It is recommended to turn it off.

  - [Experimental] The network multiplier can be specified for each dataset in the training scripts for LoRA etc.
    - This is an experimental option and may be removed or changed in the future.
    - For example, if you train with state A as `1.0` and state B as `-1.0`, you may be able to generate by switching between state A and B depending on the LoRA application rate.
    - Also, if you prepare five states and train them as `0.2`, `0.4`, `0.6`, `0.8`, and `1.0`, you may be able to generate by switching the states smoothly depending on the application rate.
    - Please specify `network_multiplier` in `[[datasets]]` in `.toml` file.

  - Some options are added to `networks/extract_lora_from_models.py` to reduce the memory usage.
    - `--load_precision` option can be used to specify the precision when loading the model. If the model is saved in fp16, you can reduce the memory usage by specifying `--load_precision fp16` without losing precision.
    - `--load_original_model_to` option can be used to specify the device to load the original model. `--load_tuned_model_to` option can be used to specify the device to load the derived model. The default is `cpu` for both options, but you can specify `cuda` etc. You can reduce the memory usage by loading one of them to GPU. This option is available only for SDXL.

  - The gradient synchronization in LoRA training with multi-GPU is improved. PR [#1064](https://github.com/kohya-ss/sd-scripts/pull/1064) Thanks to KohakuBlueleaf!

  - The code for Intel IPEX support is improved. PR [#1060](https://github.com/kohya-ss/sd-scripts/pull/1060) Thanks to akx!

  - Fixed a bug in multi-GPU Textual Inversion training.

  - `.toml` example for network multiplier

    ```toml
    [general]
    [[datasets]]
    resolution = 512
    batch_size = 8
    network_multiplier = 1.0

    ... subset settings ...

    [[datasets]]
    resolution = 512
    batch_size = 8
    network_multiplier = -1.0

    ... subset settings ...
    ```

- Merge sd-scripts v0.8.1 code update

  - Fixed a bug that the VRAM usage without Text Encoder training is larger than before in training scripts for LoRA etc (`train_network.py`, `sdxl_train_network.py`).
    - Text Encoders were not moved to CPU.

  - Fixed typos. Thanks to akx! [PR #1053](https://github.com/kohya-ss/sd-scripts/pull/1053)

* 2024/01/15 (v22.5.0)
- Merged sd-scripts v0.8.0 updates
  - Diffusers, Accelerate, Transformers and other related libraries have been updated. Please update the libraries with [Upgrade](#upgrade).
    - Some model files (Text Encoder without position_id) based on the latest Transformers can be loaded.
  - `torch.compile` is supported (experimental). PR [#1024](https://github.com/kohya-ss/sd-scripts/pull/1024) Thanks to p1atdev!
    - This feature works only on Linux or WSL.
    - Please specify `--torch_compile` option in each training script.
    - You can select the backend with `--dynamo_backend` option. The default is `"inductor"`. `inductor` or `eager` seems to work.
    - Please use `--spda` option instead of `--xformers` option.
    - PyTorch 2.1 or later is recommended.
    - Please see [PR](https://github.com/kohya-ss/sd-scripts/pull/1024) for details.
  - The session name for wandb can be specified with `--wandb_run_name` option. PR [#1032](https://github.com/kohya-ss/sd-scripts/pull/1032) Thanks to hopl1t!
  - IPEX library is updated. PR [#1030](https://github.com/kohya-ss/sd-scripts/pull/1030) Thanks to Disty0!
  - Fixed a bug that Diffusers format model cannot be saved.
- Fix LoRA config display after load that would sometime hide some of the feilds

* 2024/01/02 (v22.4.1)
- Minor bug fixed and enhancements.

* 2023/12/28 (v22.4.0)
- Fixed to work `tools/convert_diffusers20_original_sd.py`. Thanks to Disty0! PR [#1016](https://github.com/kohya-ss/sd-scripts/pull/1016)
- The issues in multi-GPU training are fixed. Thanks to Isotr0py! PR [#989](https://github.com/kohya-ss/sd-scripts/pull/989) and [#1000](https://github.com/kohya-ss/sd-scripts/pull/1000)
  - `--ddp_gradient_as_bucket_view` and `--ddp_bucket_view`options are added to `sdxl_train.py`. Please specify these options for multi-GPU training.
- IPEX support is updated. Thanks to Disty0!
- Fixed the bug that the size of the bucket becomes less than `min_bucket_reso`. Thanks to Cauldrath! PR [#1008](https://github.com/kohya-ss/sd-scripts/pull/1008)
- `--sample_at_first` option is added to each training script. This option is useful to generate images at the first step, before training. Thanks to shirayu! PR [#907](https://github.com/kohya-ss/sd-scripts/pull/907)
- `--ss` option is added to the sampling prompt in training. You can specify the scheduler for the sampling like `--ss euler_a`. Thanks to shirayu! PR [#906](https://github.com/kohya-ss/sd-scripts/pull/906)
- `keep_tokens_separator` is added to the dataset config. This option is useful to keep (prevent from shuffling) the tokens in the captions. See [#975](https://github.com/kohya-ss/sd-scripts/pull/975) for details. Thanks to Linaqruf!
  - You can specify the separator with an option like `--keep_tokens_separator "|||"` or with `keep_tokens_separator: "|||"` in `.toml`. The tokens before `|||` are not shuffled.
- Attention processor hook is added. See [#961](https://github.com/kohya-ss/sd-scripts/pull/961) for details. Thanks to rockerBOO!
- The optimizer `PagedAdamW` is added. Thanks to xzuyn! PR [#955](https://github.com/kohya-ss/sd-scripts/pull/955)
- NaN replacement in SDXL VAE is sped up. Thanks to liubo0902! PR [#1009](https://github.com/kohya-ss/sd-scripts/pull/1009)
- Fixed the path error in `finetune/make_captions.py`. Thanks to CjangCjengh! PR [#986](https://github.com/kohya-ss/sd-scripts/pull/986)

* 2023/12/20 (v22.3.1)
- Add goto button to manual caption utility
- Add missing options for various LyCORIS training algorithms
- Refactor how feilds are shown or hidden
- Made max value for network and convolution rank 512 except for LyCORIS/LoKr.

* 2023/12/06 (v22.3.0)
- Merge sd-scripts updates:
  - `finetune\tag_images_by_wd14_tagger.py` now supports the separator other than `,` with `--caption_separator` option. Thanks to KohakuBlueleaf! PR [#913](https://github.com/kohya-ss/sd-scripts/pull/913)
  - Min SNR Gamma with V-predicition (SD 2.1) is fixed. Thanks to feffy380! PR[#934](https://github.com/kohya-ss/sd-scripts/pull/934)
    - See [#673](https://github.com/kohya-ss/sd-scripts/issues/673) for details.
  - `--min_diff` and `--clamp_quantile` options are added to `networks/extract_lora_from_models.py`. Thanks to wkpark! PR [#936](https://github.com/kohya-ss/sd-scripts/pull/936)
    - The default values are same as the previous version.
  - Deep Shrink hires fix is supported in `sdxl_gen_img.py` and `gen_img_diffusers.py`.
    - `--ds_timesteps_1` and `--ds_timesteps_2` options denote the timesteps of the Deep Shrink for the first and second stages.
    - `--ds_depth_1` and `--ds_depth_2` options denote the depth (block index) of the Deep Shrink for the first and second stages.
    - `--ds_ratio` option denotes the ratio of the Deep Shrink. `0.5` means the half of the original latent size for the Deep Shrink.
    - `--dst1`, `--dst2`, `--dsd1`, `--dsd2` and `--dsr` prompt options are also available.
  - Add GLoRA support
-<|MERGE_RESOLUTION|>--- conflicted
+++ resolved
@@ -1,104 +1,4 @@
-<<<<<<< HEAD
 # Kohya's GUI
-=======
-# Training Stable Cascade Stage C 
-
-This is an experimental feature. There may be bugs.
-
-## Usage
-
-Training is run with `stable_cascade_train_stage_c.py`.
-
-The main options are the same as `sdxl_train.py`. The following options have been added.
-
-- `--effnet_checkpoint_path`: Specifies the path to the EfficientNetEncoder weights.
-- `--stage_c_checkpoint_path`: Specifies the path to the Stage C weights.
-- `--text_model_checkpoint_path`: Specifies the path to the Text Encoder weights. If omitted, the model from Hugging Face will be used.
-- `--save_text_model`: Saves the model downloaded from Hugging Face to `--text_model_checkpoint_path`.
-- `--previewer_checkpoint_path`: Specifies the path to the Previewer weights. Used to generate sample images during training.
-- `--adaptive_loss_weight`: Uses [Adaptive Loss Weight](https://github.com/Stability-AI/StableCascade/blob/master/gdf/loss_weights.py) . If omitted, P2LossWeight is used. The official settings use Adaptive Loss Weight.
-
-The learning rate is set to 1e-4 in the official settings.
-
-The first time, specify `--text_model_checkpoint_path` and `--save_text_model` to save the Text Encoder weights. From the next time, specify `--text_model_checkpoint_path` to load the saved weights.
-
-Sample image generation during training is done with Perviewer. Perviewer is a simple decoder that converts EfficientNetEncoder latents to images.
-
-Some of the options for SDXL are simply ignored or cause an error (especially noise-related options such as `--noise_offset`). `--vae_batch_size` and `--no_half_vae` are applied directly to the EfficientNetEncoder (when `bf16` is specified for mixed precision, `--no_half_vae` is not necessary).
-
-Options for latents and Text Encoder output caches can be used as is, but since the EfficientNetEncoder is much lighter than the VAE, you may not need to use the cache unless memory is particularly tight.
-
-`--gradient_checkpointing`, `--full_bf16`, and `--full_fp16` (untested) to reduce memory consumption can be used as is.
-
-A scale of about 4 is suitable for sample image generation.
-
-Since the official settings use `bf16` for training, training with `fp16` may be unstable.
-
-The code for training the Text Encoder is also written, but it is untested.
-
-### Command line sample
-
-```batch
-accelerate launch  --mixed_precision bf16 --num_cpu_threads_per_process 1 stable_cascade_train_stage_c.py --mixed_precision bf16 --save_precision bf16 --max_data_loader_n_workers 2 --persistent_data_loader_workers --gradient_checkpointing --learning_rate 1e-4 --optimizer_type adafactor --optimizer_args "scale_parameter=False" "relative_step=False" "warmup_init=False" --max_train_epochs 10 --save_every_n_epochs 1 --save_precision bf16 --output_dir ../output --output_name sc_test - --stage_c_checkpoint_path ../models/stage_c_bf16.safetensors --effnet_checkpoint_path ../models/effnet_encoder.safetensors --previewer_checkpoint_path ../models/previewer.safetensors --dataset_config ../dataset/config_bs1.toml --sample_every_n_epochs 1 --sample_prompts ../dataset/prompts.txt --adaptive_loss_weight
-```
-
-### About the dataset for fine tuning
-
-If the latents cache files for SD/SDXL exist (extension `*.npz`), it will be read and an error will occur during training. Please move them to another location in advance.
-
-After that, run `finetune/prepare_buckets_latents.py` with the `--stable_cascade` option to create latents cache files for Stable Cascade (suffix `_sc_latents.npz` is added).
-
-
-# Stable Cascade Stage C の学習
-
-実験的機能です。不具合があるかもしれません。
-
-## 使い方
-
-学習は `stable_cascade_train_stage_c.py` で行います。
-
-主なオプションは `sdxl_train.py` と同様です。以下のオプションが追加されています。
-
-- `--effnet_checkpoint_path` : EfficientNetEncoder の重みのパスを指定します。
-- `--stage_c_checkpoint_path` : Stage C の重みのパスを指定します。
-- `--text_model_checkpoint_path` : Text Encoder の重みのパスを指定します。省略時は Hugging Face のモデルを使用します。
-- `--save_text_model` : `--text_model_checkpoint_path` にHugging Face からダウンロードしたモデルを保存します。
-- `--previewer_checkpoint_path` : Previewer の重みのパスを指定します。学習中のサンプル画像生成に使用します。
-- `--adaptive_loss_weight` :  [Adaptive Loss Weight](https://github.com/Stability-AI/StableCascade/blob/master/gdf/loss_weights.py) を用います。省略時は P2LossWeight が使用されます。公式では Adaptive Loss Weight が使用されているようです。
-
-学習率は、公式の設定では 1e-4 のようです。
-
-初回は `--text_model_checkpoint_path` と `--save_text_model` を指定して、Text Encoder の重みを保存すると良いでしょう。次からは `--text_model_checkpoint_path` を指定して、保存した重みを読み込むことができます。
-
-学習中のサンプル画像生成は Perviewer で行われます。Previewer は EfficientNetEncoder の latents を画像に変換する簡易的な decoder です。
-
-SDXL の向けの一部のオプションは単に無視されるか、エラーになります（特に `--noise_offset` などのノイズ関係）。`--vae_batch_size` および `--no_half_vae` はそのまま EfficientNetEncoder に適用されます（mixed precision に `bf16` 指定時は `--no_half_vae` は不要のようです）。
-
-latents および Text Encoder 出力キャッシュのためのオプションはそのまま使用できますが、EfficientNetEncoder は VAE よりもかなり軽量のため、メモリが特に厳しい場合以外はキャッシュを使用する必要はないかもしれません。
-
-メモリ消費を抑えるための `--gradient_checkpointing` 、`--full_bf16`、`--full_fp16`（未テスト）はそのまま使用できます。
-
-サンプル画像生成時の Scale には 4 程度が適しているようです。
-
-公式の設定では学習に `bf16` を用いているため、`fp16` での学習は不安定かもしれません。
-
-Text Encoder 学習のコードも書いてありますが、未テストです。
-
-### コマンドラインのサンプル
-
-[Command-line-sample](#command-line-sample)を参照してください。
-
-
-###  fine tuning方式のデータセットについて
-
-SD/SDXL 向けの latents キャッシュファイル（拡張子 `*.npz`）が存在するとそれを読み込んでしまい学習時にエラーになります。あらかじめ他の場所に退避しておいてください。
-
-その後、`finetune/prepare_buckets_latents.py` をオプション `--stable_cascade` を指定して実行すると、Stable Cascade 向けの latents キャッシュファイル（接尾辞 `_sc_latents.npz` が付きます）が作成されます。
-
----  
-
-__SDXL is now supported. The sdxl branch has been merged into the main branch. If you update the repository, please follow the upgrade instructions. Also, the version of accelerate has been updated, so please run accelerate config again.__ The documentation for SDXL training is [here](./README.md#sdxl-training).
->>>>>>> 806a6237
 
 This repository mostly provides a Windows-focused Gradio GUI for [Kohya's Stable Diffusion trainers](https://github.com/kohya-ss/sd-scripts)... but support for Linux OS is also provided through community contributions. Macos is not great at the moment.
 
@@ -130,6 +30,10 @@
   - [Starting GUI Service](#starting-gui-service)
     - [Launching the GUI on Windows](#launching-the-gui-on-windows)
     - [Launching the GUI on Linux and macOS](#launching-the-gui-on-linux-and-macos)
+  - [Training Stable Cascade Stage C](#training-stable-cascade-stage-c)
+    - [Usage](#usage)
+      - [Command line sample](#command-line-sample)
+      - [About the dataset for fine tuning](#about-the-dataset-for-fine-tuning)
   - [Dreambooth](#dreambooth)
   - [Finetune](#finetune)
   - [Train Network](#train-network)
@@ -147,6 +51,8 @@
     - [ControlNet-LLLite](#controlnet-lllite)
     - [Sample image generation during training](#sample-image-generation-during-training-1)
   - [Change History](#change-history)
+    - [Working in progress](#working-in-progress)
+    - [Jan 27, 2024 / 2024/1/27: v0.8.3](#jan-27-2024--2024127-v083)
 
 ## 🦒 Colab
 
@@ -415,6 +321,53 @@
 ```bash
 gui.sh --listen 127.0.0.1 --server_port 7860 --inbrowser --share
 ```
+
+## Training Stable Cascade Stage C 
+
+This is an experimental feature. There may be bugs.
+
+### Usage
+
+Training is run with `stable_cascade_train_stage_c.py`.
+
+The main options are the same as `sdxl_train.py`. The following options have been added.
+
+- `--effnet_checkpoint_path`: Specifies the path to the EfficientNetEncoder weights.
+- `--stage_c_checkpoint_path`: Specifies the path to the Stage C weights.
+- `--text_model_checkpoint_path`: Specifies the path to the Text Encoder weights. If omitted, the model from Hugging Face will be used.
+- `--save_text_model`: Saves the model downloaded from Hugging Face to `--text_model_checkpoint_path`.
+- `--previewer_checkpoint_path`: Specifies the path to the Previewer weights. Used to generate sample images during training.
+- `--adaptive_loss_weight`: Uses [Adaptive Loss Weight](https://github.com/Stability-AI/StableCascade/blob/master/gdf/loss_weights.py) . If omitted, P2LossWeight is used. The official settings use Adaptive Loss Weight.
+
+The learning rate is set to 1e-4 in the official settings.
+
+The first time, specify `--text_model_checkpoint_path` and `--save_text_model` to save the Text Encoder weights. From the next time, specify `--text_model_checkpoint_path` to load the saved weights.
+
+Sample image generation during training is done with Perviewer. Perviewer is a simple decoder that converts EfficientNetEncoder latents to images.
+
+Some of the options for SDXL are simply ignored or cause an error (especially noise-related options such as `--noise_offset`). `--vae_batch_size` and `--no_half_vae` are applied directly to the EfficientNetEncoder (when `bf16` is specified for mixed precision, `--no_half_vae` is not necessary).
+
+Options for latents and Text Encoder output caches can be used as is, but since the EfficientNetEncoder is much lighter than the VAE, you may not need to use the cache unless memory is particularly tight.
+
+`--gradient_checkpointing`, `--full_bf16`, and `--full_fp16` (untested) to reduce memory consumption can be used as is.
+
+A scale of about 4 is suitable for sample image generation.
+
+Since the official settings use `bf16` for training, training with `fp16` may be unstable.
+
+The code for training the Text Encoder is also written, but it is untested.
+
+#### Command line sample
+
+```batch
+accelerate launch  --mixed_precision bf16 --num_cpu_threads_per_process 1 stable_cascade_train_stage_c.py --mixed_precision bf16 --save_precision bf16 --max_data_loader_n_workers 2 --persistent_data_loader_workers --gradient_checkpointing --learning_rate 1e-4 --optimizer_type adafactor --optimizer_args "scale_parameter=False" "relative_step=False" "warmup_init=False" --max_train_epochs 10 --save_every_n_epochs 1 --save_precision bf16 --output_dir ../output --output_name sc_test - --stage_c_checkpoint_path ../models/stage_c_bf16.safetensors --effnet_checkpoint_path ../models/effnet_encoder.safetensors --previewer_checkpoint_path ../models/previewer.safetensors --dataset_config ../dataset/config_bs1.toml --sample_every_n_epochs 1 --sample_prompts ../dataset/prompts.txt --adaptive_loss_weight
+```
+
+#### About the dataset for fine tuning
+
+If the latents cache files for SD/SDXL exist (extension `*.npz`), it will be read and an error will occur during training. Please move them to another location in advance.
+
+After that, run `finetune/prepare_buckets_latents.py` with the `--stable_cascade` option to create latents cache files for Stable Cascade (suffix `_sc_latents.npz` is added).
 
 ## Dreambooth
 
@@ -579,12 +532,30 @@
 
 ControlNet-LLLite, a novel method for ControlNet with SDXL, is added. See [documentation](./docs/train_lllite_README.md) for details.
 
-<<<<<<< HEAD
 ### Sample image generation during training
-=======
+  A prompt file might look like this, for example
+
+```
+# prompt 1
+masterpiece, best quality, (1girl), in white shirts, upper body, looking at viewer, simple background --n low quality, worst quality, bad anatomy,bad composition, poor, low effort --w 768 --h 768 --d 1 --l 7.5 --s 28
+
+# prompt 2
+masterpiece, best quality, 1boy, in business suit, standing at street, looking back --n (low quality, worst quality), bad anatomy,bad composition, poor, low effort --w 576 --h 832 --d 2 --l 5.5 --s 40
+```
+
+  Lines beginning with `#` are comments. You can specify options for the generated image with options like `--n` after the prompt. The following can be used.
+
+  * `--n` Negative prompt up to the next option.
+  * `--w` Specifies the width of the generated image.
+  * `--h` Specifies the height of the generated image.
+  * `--d` Specifies the seed of the generated image.
+  * `--l` Specifies the CFG scale of the generated image.
+  * `--s` Specifies the number of steps in the generation.
+
+  The prompt weighting such as `( )` and `[ ]` are working.
+
 
 ## Change History
-
 ### Working in progress
 
 - The log output has been improved. PR [#905](https://github.com/kohya-ss/sd-scripts/pull/905) Thanks to shirayu!
@@ -605,24 +576,6 @@
   - The normalization method after prompt weighting can be specified with `--emb_normalize_mode` option. `original` is the original method, `abs` is the normalization with the average of the absolute values, `none` is no normalization.
 - Gradual Latent Hires fix is added to each generation script. See [here](./docs/gen_img_README-ja.md#about-gradual-latent) for details.
 
-- ログ出力が改善されました。 PR [#905](https://github.com/kohya-ss/sd-scripts/pull/905) shirayu 氏に感謝します。
-  - デフォルトでログが成形されます。`rich` ライブラリが必要なため、[Upgrade](#upgrade) を参照し更新をお願いします。
-  - `rich` がインストールされていない場合は、従来のログ出力になります。
-  - 各学習スクリプトでは以下のオプションが有効です。
-  - `--console_log_simple` オプションで従来のログ出力に切り替えられます。
-  - `--console_log_level` でログレベルを指定できます。デフォルトは `INFO` です。
-  - `--console_log_file` でログファイルを出力できます。デフォルトは `None`（コンソールに出力） です。
-- 複数 GPU 学習時に学習中のサンプル画像生成を複数 GPU で行うようになりました。 PR [#1061](https://github.com/kohya-ss/sd-scripts/pull/1061) DKnight54 氏に感謝します。
-- mps デバイスのサポートが改善されました。 PR [#1054](https://github.com/kohya-ss/sd-scripts/pull/1054) akx 氏に感謝します。CUDA ではなく mps が存在する場合には自動的に mps デバイスを使用します。
-- 学習スクリプトに VRAMが少ない環境向け最適化を無効にするオプション `--highvram` を追加しました。VRAM に余裕がある場合に指定すると動作が高速化されます。
-  - 現在は latents のキャッシュ部分のみ高速化されます。
-- IPEX サポートが改善されました。 PR [#1086](https://github.com/kohya-ss/sd-scripts/pull/1086) Disty0 氏に感謝します。
-- `svd_merge_lora.py` が場合によってエラーになる不具合が修正されました。 PR [#1087](https://github.com/kohya-ss/sd-scripts/pull/1087) mgz-dev 氏に感謝します。
-- SD 1/2 および SDXL 共通の生成スクリプト `gen_img.py` を追加しました。基本的な機能は SD 1/2、SDXL 向けスクリプトと同じですが、いくつかの新機能が追加されています。
-  - プロンプトを動的に生成する外部スクリプトをサポートしました。 `--from_module` で呼び出せます。（ドキュメントはのちほど追加します）
-  - プロンプト重みづけ後の正規化方法を `--emb_normalize_mode` で指定できます。`original` は元の方法、`abs` は絶対値の平均値で正規化、`none` は正規化を行いません。
-- Gradual Latent Hires fix を各生成スクリプトに追加しました。詳細は [こちら](./docs/gen_img_README-ja.md#about-gradual-latent)。
-
 
 ### Jan 27, 2024 / 2024/1/27: v0.8.3
 
@@ -631,168 +584,7 @@
 - Fixed a bug that the training crashes when `network_multiplier` is specified with multi-GPU training. PR [#1084](https://github.com/kohya-ss/sd-scripts/pull/1084) Thanks to fireicewolf!
 - Fixed a bug that the training crashes when training ControlNet-LLLite.
 
-- `--fp8_base` 指定時に `--save_state` での保存がエラーになる不具合が修正されました。 PR [#1079](https://github.com/kohya-ss/sd-scripts/pull/1079) feffy380 氏に感謝します。
-  - `safetensors` がバージョンアップされていますので、[Upgrade](#upgrade) を参照し更新をお願いします。
-- 複数 GPU での学習時に `network_multiplier` を指定するとクラッシュする不具合が修正されました。 PR [#1084](https://github.com/kohya-ss/sd-scripts/pull/1084) fireicewolf 氏に感謝します。
-- ControlNet-LLLite の学習がエラーになる不具合を修正しました。 
-
-### Jan 23, 2024 / 2024/1/23: v0.8.2
-
-- [Experimental] The `--fp8_base` option is added to the training scripts for LoRA etc. The base model (U-Net, and Text Encoder when training modules for Text Encoder) can be trained with fp8. PR [#1057](https://github.com/kohya-ss/sd-scripts/pull/1057) Thanks to KohakuBlueleaf!
-  - Please specify `--fp8_base` in `train_network.py` or `sdxl_train_network.py`.
-  - PyTorch 2.1 or later is required.
-  - If you use xformers with PyTorch 2.1, please see [xformers repository](https://github.com/facebookresearch/xformers) and install the appropriate version according to your CUDA version.
-  - The sample image generation during training consumes a lot of memory. It is recommended to turn it off.
-
-- [Experimental] The network multiplier can be specified for each dataset in the training scripts for LoRA etc.
-  - This is an experimental option and may be removed or changed in the future.
-  - For example, if you train with state A as `1.0` and state B as `-1.0`, you may be able to generate by switching between state A and B depending on the LoRA application rate.
-  - Also, if you prepare five states and train them as `0.2`, `0.4`, `0.6`, `0.8`, and `1.0`, you may be able to generate by switching the states smoothly depending on the application rate.
-  - Please specify `network_multiplier` in `[[datasets]]` in `.toml` file.
-- Some options are added to `networks/extract_lora_from_models.py` to reduce the memory usage.
-  - `--load_precision` option can be used to specify the precision when loading the model. If the model is saved in fp16, you can reduce the memory usage by specifying `--load_precision fp16` without losing precision.
-  - `--load_original_model_to` option can be used to specify the device to load the original model. `--load_tuned_model_to` option can be used to specify the device to load the derived model. The default is `cpu` for both options, but you can specify `cuda` etc. You can reduce the memory usage by loading one of them to GPU. This option is available only for SDXL.
-
-- The gradient synchronization in LoRA training with multi-GPU is improved. PR [#1064](https://github.com/kohya-ss/sd-scripts/pull/1064) Thanks to KohakuBlueleaf!
-- The code for Intel IPEX support is improved. PR [#1060](https://github.com/kohya-ss/sd-scripts/pull/1060) Thanks to akx!
-- Fixed a bug in multi-GPU Textual Inversion training.
-
-- （実験的）　LoRA等の学習スクリプトで、ベースモデル（U-Net、および Text Encoder のモジュール学習時は Text Encoder も）の重みを fp8 にして学習するオプションが追加されました。 PR [#1057](https://github.com/kohya-ss/sd-scripts/pull/1057) KohakuBlueleaf 氏に感謝します。
-  - `train_network.py` または `sdxl_train_network.py` で `--fp8_base` を指定してください。
-  - PyTorch 2.1 以降が必要です。
-  - PyTorch 2.1 で xformers を使用する場合は、[xformers のリポジトリ](https://github.com/facebookresearch/xformers) を参照し、CUDA バージョンに応じて適切なバージョンをインストールしてください。
-  - 学習中のサンプル画像生成はメモリを大量に消費するため、オフにすることをお勧めします。
-- (実験的)　LoRA 等の学習で、データセットごとに異なるネットワーク適用率を指定できるようになりました。 
-  - 実験的オプションのため、将来的に削除または仕様変更される可能性があります。
-  - たとえば状態 A を `1.0`、状態 B を `-1.0` として学習すると、LoRA の適用率に応じて状態 A と B を切り替えつつ生成できるかもしれません。
-  - また、五段階の状態を用意し、それぞれ `0.2`、`0.4`、`0.6`、`0.8`、`1.0` として学習すると、適用率でなめらかに状態を切り替えて生成できるかもしれません。 
-  - `.toml` ファイルで `[[datasets]]` に `network_multiplier` を指定してください。
-- `networks/extract_lora_from_models.py` に使用メモリ量を削減するいくつかのオプションを追加しました。 
-  - `--load_precision` で読み込み時の精度を指定できます。モデルが fp16 で保存されている場合は `--load_precision fp16` を指定して精度を変えずにメモリ量を削減できます。
-  - `--load_original_model_to` で元モデルを読み込むデバイスを、`--load_tuned_model_to` で派生モデルを読み込むデバイスを指定できます。デフォルトは両方とも `cpu` ですがそれぞれ `cuda` 等を指定できます。片方を GPU に読み込むことでメモリ量を削減できます。SDXL の場合のみ有効です。
-- マルチ GPU での LoRA 等の学習時に勾配の同期が改善されました。 PR [#1064](https://github.com/kohya-ss/sd-scripts/pull/1064) KohakuBlueleaf 氏に感謝します。
-- Intel IPEX サポートのコードが改善されました。PR [#1060](https://github.com/kohya-ss/sd-scripts/pull/1060) akx 氏に感謝します。
-- マルチ GPU での Textual Inversion 学習の不具合を修正しました。
-
-- `.toml` example for network multiplier / ネットワーク適用率の `.toml` の記述例
-
-```toml
-[general]
-[[datasets]]
-resolution = 512
-batch_size = 8
-network_multiplier = 1.0
-
-... subset settings ...
-
-[[datasets]]
-resolution = 512
-batch_size = 8
-network_multiplier = -1.0
-
-... subset settings ...
-```
-
-
-### Jan 17, 2024 / 2024/1/17: v0.8.1
-
-- Fixed a bug that the VRAM usage without Text Encoder training is larger than before in training scripts for LoRA etc (`train_network.py`, `sdxl_train_network.py`).
-  - Text Encoders were not moved to CPU.
-- Fixed typos. Thanks to akx! [PR #1053](https://github.com/kohya-ss/sd-scripts/pull/1053)
-
-- LoRA 等の学習スクリプト（`train_network.py`、`sdxl_train_network.py`）で、Text Encoder を学習しない場合の VRAM 使用量が以前に比べて大きくなっていた不具合を修正しました。 
-  - Text Encoder が GPU に保持されたままになっていました。
-- 誤字が修正されました。 [PR #1053](https://github.com/kohya-ss/sd-scripts/pull/1053) akx 氏に感謝します。
-
-### Jan 15, 2024 / 2024/1/15: v0.8.0
-
-- Diffusers, Accelerate, Transformers and other related libraries have been updated. Please update the libraries with [Upgrade](#upgrade).
-  - Some model files (Text Encoder without position_id) based on the latest Transformers can be loaded.
-- `torch.compile` is supported (experimental). PR [#1024](https://github.com/kohya-ss/sd-scripts/pull/1024) Thanks to p1atdev!
-  - This feature works only on Linux or WSL.
-  - Please specify `--torch_compile` option in each training script.
-  - You can select the backend with `--dynamo_backend` option. The default is `"inductor"`. `inductor` or `eager` seems to work.
-  - Please use `--sdpa` option instead of `--xformers` option.
-  - PyTorch 2.1 or later is recommended.
-  - Please see [PR](https://github.com/kohya-ss/sd-scripts/pull/1024) for details.
-- The session name for wandb can be specified with `--wandb_run_name` option. PR [#1032](https://github.com/kohya-ss/sd-scripts/pull/1032) Thanks to hopl1t!
-- IPEX library is updated. PR [#1030](https://github.com/kohya-ss/sd-scripts/pull/1030) Thanks to Disty0!
-- Fixed a bug that Diffusers format model cannot be saved.
-
-- Diffusers、Accelerate、Transformers 等の関連ライブラリを更新しました。[Upgrade](#upgrade) を参照し更新をお願いします。
-  - 最新の Transformers を前提とした一部のモデルファイル（Text Encoder が position_id を持たないもの）が読み込めるようになりました。
-- `torch.compile` がサポートされしました（実験的）。 PR [#1024](https://github.com/kohya-ss/sd-scripts/pull/1024) p1atdev 氏に感謝します。
-  - Linux または WSL でのみ動作します。
-  - 各学習スクリプトで `--torch_compile` オプションを指定してください。
-  - `--dynamo_backend` オプションで使用される backend を選択できます。デフォルトは `"inductor"` です。 `inductor` または `eager` が動作するようです。
-  - `--xformers` オプションとは互換性がありません。 代わりに `--sdpa` オプションを使用してください。
-  - PyTorch 2.1以降を推奨します。
-  - 詳細は [PR](https://github.com/kohya-ss/sd-scripts/pull/1024) をご覧ください。
-- wandb 保存時のセッション名が各学習スクリプトの `--wandb_run_name` オプションで指定できるようになりました。 PR [#1032](https://github.com/kohya-ss/sd-scripts/pull/1032) hopl1t 氏に感謝します。
-- IPEX ライブラリが更新されました。[PR #1030](https://github.com/kohya-ss/sd-scripts/pull/1030) Disty0 氏に感謝します。
-- Diffusers 形式でのモデル保存ができなくなっていた不具合を修正しました。
-
-
-Please read [Releases](https://github.com/kohya-ss/sd-scripts/releases) for recent updates.
-最近の更新情報は [Release](https://github.com/kohya-ss/sd-scripts/releases) をご覧ください。
-
-### Naming of LoRA
-
-The LoRA supported by `train_network.py` has been named to avoid confusion. The documentation has been updated. The following are the names of LoRA types in this repository.
-
-1. __LoRA-LierLa__ : (LoRA for __Li__ n __e__ a __r__  __La__ yers)
-
-    LoRA for Linear layers and Conv2d layers with 1x1 kernel
-
-2. __LoRA-C3Lier__ : (LoRA for __C__ olutional layers with __3__ x3 Kernel and  __Li__ n __e__ a __r__ layers)
-
-    In addition to 1., LoRA for Conv2d layers with 3x3 kernel 
-    
-LoRA-LierLa is the default LoRA type for `train_network.py` (without `conv_dim` network arg). LoRA-LierLa can be used with [our extension](https://github.com/kohya-ss/sd-webui-additional-networks) for AUTOMATIC1111's Web UI, or with the built-in LoRA feature of the Web UI.
-
-To use LoRA-C3Lier with Web UI, please use our extension.
-
-### LoRAの名称について
-
-`train_network.py` がサポートするLoRAについて、混乱を避けるため名前を付けました。ドキュメントは更新済みです。以下は当リポジトリ内の独自の名称です。
-
-1. __LoRA-LierLa__ : (LoRA for __Li__ n __e__ a __r__  __La__ yers、リエラと読みます)
-
-    Linear 層およびカーネルサイズ 1x1 の Conv2d 層に適用されるLoRA
-
-2. __LoRA-C3Lier__ : (LoRA for __C__ olutional layers with __3__ x3 Kernel and  __Li__ n __e__ a __r__ layers、セリアと読みます)
-
-    1.に加え、カーネルサイズ 3x3 の Conv2d 層に適用されるLoRA
-
-LoRA-LierLa は[Web UI向け拡張](https://github.com/kohya-ss/sd-webui-additional-networks)、またはAUTOMATIC1111氏のWeb UIのLoRA機能で使用することができます。
-
-LoRA-C3Lierを使いWeb UIで生成するには拡張を使用してください。
-
-## Sample image generation during training
->>>>>>> 806a6237
-  A prompt file might look like this, for example
-
-```
-# prompt 1
-masterpiece, best quality, (1girl), in white shirts, upper body, looking at viewer, simple background --n low quality, worst quality, bad anatomy,bad composition, poor, low effort --w 768 --h 768 --d 1 --l 7.5 --s 28
-
-# prompt 2
-masterpiece, best quality, 1boy, in business suit, standing at street, looking back --n (low quality, worst quality), bad anatomy,bad composition, poor, low effort --w 576 --h 832 --d 2 --l 5.5 --s 40
-```
-
-  Lines beginning with `#` are comments. You can specify options for the generated image with options like `--n` after the prompt. The following can be used.
-
-  * `--n` Negative prompt up to the next option.
-  * `--w` Specifies the width of the generated image.
-  * `--h` Specifies the height of the generated image.
-  * `--d` Specifies the seed of the generated image.
-  * `--l` Specifies the CFG scale of the generated image.
-  * `--s` Specifies the number of steps in the generation.
-
-  The prompt weighting such as `( )` and `[ ]` are working.
-
-
-## Change History
+
 * 2024/02/17 (v22.6.2)
 - Fix issue with Lora Extract GUI
 - - Fix syntax issue where parameter lora_network_weights is actually called network_weights
