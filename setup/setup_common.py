--- conflicted
+++ resolved
@@ -395,11 +395,6 @@
     Note:
     This function was adapted from code written by vladimandic: https://github.com/vladimandic/automatic/commits/master
     """
-<<<<<<< HEAD
-    
-    # git_cmd = os.environ.get('GIT', "git")
-    result = subprocess.run(["git", arg], check=False, shell=True, env=os.environ, stdout=subprocess.PIPE, stderr=subprocess.PIPE, cwd=folder or '.')
-=======
     log.debug(f"Running git command: git {arg} in folder: {folder or '.'}")
     result = subprocess.run(
         ["git", arg],
@@ -410,7 +405,6 @@
         stderr=subprocess.PIPE,
         cwd=folder or ".",
     )
->>>>>>> ed55e819
     txt = result.stdout.decode(encoding="utf8", errors="ignore")
     if len(result.stderr) > 0:
         txt += ("\n" if len(txt) > 0 else "") + result.stderr.decode(
@@ -450,22 +444,14 @@
     """
     log.debug(f"Running pip command: {arg}")
     if not quiet:
-<<<<<<< HEAD
-        log.info(f'Installing package: {arg.replace("install", "").replace("--upgrade", "").replace("--no-deps", "").replace("--force", "").replace("  ", " ").strip()}')
-    pip_cmd = [fr"{sys.executable}", "-m", "pip"] + arg.split(" ")
-=======
         log.info(
             f'Installing package: {arg.replace("install", "").replace("--upgrade", "").replace("--no-deps", "").replace("--force", "").replace("  ", " ").strip()}'
         )
     pip_cmd = [rf"{sys.executable}", "-m", "pip"] + arg.split(" ")
->>>>>>> ed55e819
     log.debug(f"Running pip: {pip_cmd}")
     if show_stdout:
         subprocess.run(pip_cmd, shell=False, check=False, env=os.environ)
     else:
-<<<<<<< HEAD
-        result = subprocess.run(pip_cmd, shell=False, check=False, env=os.environ, stdout=subprocess.PIPE, stderr=subprocess.PIPE)
-=======
         result = subprocess.run(
             pip_cmd,
             shell=False,
@@ -474,7 +460,6 @@
             stdout=subprocess.PIPE,
             stderr=subprocess.PIPE,
         )
->>>>>>> ed55e819
         txt = result.stdout.decode(encoding="utf8", errors="ignore")
         if len(result.stderr) > 0:
             txt += ("\n" if len(txt) > 0 else "") + result.stderr.decode(
@@ -482,15 +467,8 @@
             )
         txt = txt.strip()
         if result.returncode != 0 and not ignore:
-<<<<<<< HEAD
-            global errors # pylint: disable=global-statement
-            errors += 1
-            log.error(f'Error running pip: {arg}')
-            log.error(f'Pip output: {txt}')
-=======
             log.error(f"Error running pip: {arg}")
             log.error(f"Pip output: {txt}")
->>>>>>> ed55e819
         return txt
 
 
