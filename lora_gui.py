--- conflicted
+++ resolved
@@ -4,13 +4,10 @@
 # v3.1: Adding captionning of images to utilities
 
 import gradio as gr
-<<<<<<< HEAD
 import logging
 import time
-=======
 
 # import easygui
->>>>>>> 5ebc697b
 import json
 import math
 import os
@@ -476,11 +473,8 @@
     wandb_api_key,
 ):
     print_only_bool = True if print_only.get('label') == 'True' else False
-<<<<<<< HEAD
     log.info(f'Start training LoRA {LoRA_type} ...')
-=======
     headless_bool = True if headless.get('label') == 'True' else False
->>>>>>> 5ebc697b
 
     if pretrained_model_name_or_path == '':
         output_message(
@@ -639,11 +633,7 @@
             * int(reg_factor)
         )
     )
-<<<<<<< HEAD
-    log.info(f'max_train_steps = {max_train_steps}')
-=======
-    print(f'max_train_steps ({total_steps} / {train_batch_size} / {gradient_accumulation_steps} * {epoch} * {reg_factor}) = {max_train_steps}')
->>>>>>> 5ebc697b
+    log.info(f'max_train_steps ({total_steps} / {train_batch_size} / {gradient_accumulation_steps} * {epoch} * {reg_factor}) = {max_train_steps}')
 
     # calculate stop encoder training
     if stop_text_encoder_training_pct == None:
@@ -1542,20 +1532,6 @@
 
     # Show the interface
     launch_kwargs = {}
-<<<<<<< HEAD
-    if not kwargs.get('username', None) == '':
-        launch_kwargs['auth'] = (
-            kwargs.get('username', None),
-            kwargs.get('password', None),
-        )
-    if kwargs.get('server_port', 0) > 0:
-        launch_kwargs['server_port'] = kwargs.get('server_port', 0)
-    if kwargs.get('inbrowser', False):
-        launch_kwargs['inbrowser'] = kwargs.get('inbrowser', False)
-    if kwargs.get('listen', True):
-        launch_kwargs['server_name'] = '0.0.0.0'
-    log.info(launch_kwargs)
-=======
     username = kwargs.get('username')
     password = kwargs.get('password')
     server_port = kwargs.get('server_port', 0)
@@ -1572,7 +1548,7 @@
         launch_kwargs['inbrowser'] = inbrowser
     if share:
         launch_kwargs['share'] = share
->>>>>>> 5ebc697b
+    log.info(launch_kwargs)
     interface.launch(**launch_kwargs)
 
 
