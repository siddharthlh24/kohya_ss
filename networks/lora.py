--- conflicted
+++ resolved
@@ -314,19 +314,11 @@
         block_alphas = kwargs.get("block_alphas", None)
         conv_block_dims = kwargs.get("conv_block_dims", None)
         conv_block_alphas = kwargs.get("conv_block_alphas", None)
-<<<<<<< HEAD
 
         block_dims, block_alphas, conv_block_dims, conv_block_alphas = get_block_dims_and_alphas(
             block_dims, block_alphas, network_dim, network_alpha, conv_block_dims, conv_block_alphas, conv_dim, conv_alpha
         )
 
-=======
-
-        block_dims, block_alphas, conv_block_dims, conv_block_alphas = get_block_dims_and_alphas(
-            block_dims, block_alphas, network_dim, network_alpha, conv_block_dims, conv_block_alphas, conv_dim, conv_alpha
-        )
-
->>>>>>> b5c60d7d
         # extract learning rate weight for each block
         if down_lr_weight is not None:
             # if some parameters are not set, use zero
@@ -576,11 +568,7 @@
 
 
 # Create network from weights for inference, weights are not loaded here (because can be merged)
-<<<<<<< HEAD
-def create_network_from_weights(multiplier, file, vae, text_encoder, unet, weights_sd=None, **kwargs):
-=======
 def create_network_from_weights(multiplier, file, vae, text_encoder, unet, weights_sd=None, for_inference=False, **kwargs):
->>>>>>> b5c60d7d
     if weights_sd is None:
         if os.path.splitext(file)[1] == ".safetensors":
             from safetensors.torch import load_file, safe_open
@@ -609,15 +597,11 @@
         if key not in modules_alpha:
             modules_alpha = modules_dim[key]
 
-<<<<<<< HEAD
-    network = LoRANetwork(text_encoder, unet, multiplier=multiplier, modules_dim=modules_dim, modules_alpha=modules_alpha)
-=======
     module_class = LoRAInfModule if for_inference else LoRAModule
 
     network = LoRANetwork(
         text_encoder, unet, multiplier=multiplier, modules_dim=modules_dim, modules_alpha=modules_alpha, module_class=module_class
     )
->>>>>>> b5c60d7d
     return network, weights_sd
 
 
@@ -646,10 +630,7 @@
         conv_block_alphas=None,
         modules_dim=None,
         modules_alpha=None,
-<<<<<<< HEAD
-=======
         module_class=LoRAModule,
->>>>>>> b5c60d7d
         varbose=False,
     ) -> None:
         """
@@ -719,19 +700,11 @@
                                 elif self.conv_lora_dim is not None:
                                     dim = self.conv_lora_dim
                                     alpha = self.conv_alpha
-<<<<<<< HEAD
 
                             if dim is None or dim == 0:
                                 if is_linear or is_conv2d_1x1 or (self.conv_lora_dim is not None or conv_block_dims is not None):
                                     skipped.append(lora_name)
                                 continue
-=======
->>>>>>> b5c60d7d
-
-                            if dim is None or dim == 0:
-                                if is_linear or is_conv2d_1x1 or (self.conv_lora_dim is not None or conv_block_dims is not None):
-                                    skipped.append(lora_name)
-                                continue
 
                             lora = module_class(lora_name, child_module, self.multiplier, dim, alpha)
                             loras.append(lora)
@@ -749,11 +722,7 @@
         print(f"create LoRA for U-Net: {len(self.unet_loras)} modules.")
 
         skipped = skipped_te + skipped_un
-<<<<<<< HEAD
-        if varbose and  len(skipped) > 0:
-=======
         if varbose and len(skipped) > 0:
->>>>>>> b5c60d7d
             print(
                 f"because block_lr_weight is 0 or dim (rank) is 0, {len(skipped)} LoRA modules are skipped / block_lr_weightまたはdim (rank)が0の為、次の{len(skipped)}個のLoRAモジュールはスキップされます:"
             )
@@ -783,11 +752,6 @@
             weights_sd = load_file(file)
         else:
             weights_sd = torch.load(file, map_location="cpu")
-<<<<<<< HEAD
-        
-=======
-
->>>>>>> b5c60d7d
         info = self.load_state_dict(weights_sd, False)
         return info
 
